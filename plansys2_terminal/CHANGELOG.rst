^^^^^^^^^^^^^^^^^^^^^^^^^^^^^^^^^^^^^^^
Changelog for package plansys2_terminal
^^^^^^^^^^^^^^^^^^^^^^^^^^^^^^^^^^^^^^^

<<<<<<< HEAD
=======
1.0.7 (2021-01-04)
------------------
* Making explicit dependencies
* Contributors: Francisco Martin Rico

>>>>>>> 280f8b4d
1.0.6 (2020-12-29)
------------------
* Disable boost functions
* Contributors: Francisco Martin Rico

1.0.5 (2020-12-28)
------------------
* Migration to c++17
* Contributors: Francisco Martín Rico

1.0.4 (2020-12-24)
------------------

1.0.3 (2020-12-23)
------------------

1.0.2 (2020-12-23)
------------------
* Plan solvers as plugins
* Contributors: Fabrice Larribe, Francisco Martin Rico, Francisco Martín Rico, f269858

1.0.1 (2020-07-19)
------------------

1.0.0 (2020-07-19)
------------------
* Foxy initial version
* Boost:optional
* Contributors: Francisco Martin Rico, Francisco Martín Rico


0.0.8 (2020-07-18)
------------------
* Add BT support
* Contributors: Francisco Martin Rico, Francisco Martín Rico

0.0.7 (2020-03-26)
------------------
* Fix warning in last cmake versions
  Signed-off-by: Francisco Martin Rico <fmrico@gmail.com>
* Fix spaces in command line
  Signed-off-by: Francisco Martin Rico <fmrico@gmail.com>
* Contributors: Francisco Martin Rico

0.0.6 (2020-03-23)
------------------
* Terminal completion functionality
  Signed-off-by: Francisco Martin Rico <fmrico@gmail.com>
* Add multi domain
  Signed-off-by: Francisco Martin Rico <fmrico@gmail.com>
* Contributors: Francisco Martin Rico, Francisco Martín Rico

0.0.5 (2020-01-12)
------------------

0.0.4 (2020-01-09)
------------------
* Adding missing action dependencies
  Signed-off-by: Francisco Martin Rico <fmrico@gmail.com>
* Contributors: Francisco Martin Rico

0.0.3 (2020-01-09)
------------------
* Add readline dependency
  Signed-off-by: Francisco Martin Rico <fmrico@gmail.com>
* Contributors: Francisco Martin Rico

0.0.2 (2020-01-08)
------------------
* Packages.xml description
  Signed-off-by: Francisco Martin Rico <fmrico@gmail.com>
* Improved stdin read
  Signed-off-by: Francisco Martin Rico <fmrico@gmail.com>
* First functional version complete
  Signed-off-by: Francisco Martin Rico <fmrico@gmail.com>
* Execute actions independiently. Example
  Signed-off-by: Francisco Martin Rico <fmrico@gmail.com>
* Change to lowercasegit
  Signed-off-by: Francisco Martin Rico <fmrico@gmail.com>
* Executor initial version
  Signed-off-by: Francisco Martin Rico <fmrico@gmail.com>
* First version of planner complete
  Signed-off-by: Francisco Martin Rico <fmrico@gmail.com>
* Update notification in problem
  Signed-off-by: Francisco Martin Rico <fmrico@gmail.com>
* Problem expert complete with terminal support
  Signed-off-by: Francisco Martin Rico <fmrico@gmail.com>
* Problem expert client and node
  Signed-off-by: Francisco Martin Rico <fmrico@gmail.com>
* Domain types and messages changed
  Signed-off-by: Francisco Martin Rico <fmrico@gmail.com>
* Predicate Tree and types changed
  Signed-off-by: Francisco Martin Rico <fmrico@gmail.com>
* Planning terminal and domain clients
  Signed-off-by: Francisco Martin Rico <fmrico@gmail.com>
* Contributors: Francisco Martin Rico<|MERGE_RESOLUTION|>--- conflicted
+++ resolved
@@ -2,14 +2,11 @@
 Changelog for package plansys2_terminal
 ^^^^^^^^^^^^^^^^^^^^^^^^^^^^^^^^^^^^^^^
 
-<<<<<<< HEAD
-=======
 1.0.7 (2021-01-04)
 ------------------
 * Making explicit dependencies
 * Contributors: Francisco Martin Rico
 
->>>>>>> 280f8b4d
 1.0.6 (2020-12-29)
 ------------------
 * Disable boost functions

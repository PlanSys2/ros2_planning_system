--- conflicted
+++ resolved
@@ -156,7 +156,6 @@
   }
 }
 
-<<<<<<< HEAD
 std::vector<plansys2_msgs::msg::Tree> ProblemExpert::getConditionals() { return conditionals_; }
 
 bool ProblemExpert::addConditional(const plansys2_msgs::msg::Tree & condition)
@@ -231,10 +230,6 @@
 
 std::vector<plansys2::Function> ProblemExpert::getFunctions() { return functions_; }
 
-=======
-std::vector<plansys2::Function> ProblemExpert::getFunctions() { return functions_; }
-
->>>>>>> bbb994e8
 bool ProblemExpert::addFunction(const plansys2::Function & function)
 {
   if (!existFunction(function)) {
@@ -249,7 +244,6 @@
   }
 }
 
-<<<<<<< HEAD
 bool ProblemExpert::existPredicate(const plansys2::Predicate & predicate)
 {
   bool found = false;
@@ -265,8 +259,6 @@
   return found;
 }
 
-=======
->>>>>>> bbb994e8
 bool ProblemExpert::removeFunction(const plansys2::Function & function)
 {
   bool found = false;
@@ -475,24 +467,6 @@
   return found;
 }
 
-<<<<<<< HEAD
-=======
-bool ProblemExpert::existPredicate(const plansys2::Predicate & predicate)
-{
-  bool found = false;
-  int i = 0;
-
-  while (!found && i < predicates_.size()) {
-    if (parser::pddl::checkNodeEquality(predicates_[i], predicate)) {
-      found = true;
-    }
-    i++;
-  }
-
-  return found;
-}
-
->>>>>>> bbb994e8
 bool ProblemExpert::existFunction(const plansys2::Function & function)
 {
   bool found = false;
@@ -585,14 +559,11 @@
   return checkPredicateTreeTypes(goal, domain_expert_);
 }
 
-<<<<<<< HEAD
 bool ProblemExpert::isValidCondition(const plansys2_msgs::msg::Tree & cond)
 {
   return checkPredicateTreeTypes(cond, domain_expert_);
 }
 
-=======
->>>>>>> bbb994e8
 bool ProblemExpert::checkPredicateTreeTypes(
   const plansys2_msgs::msg::Tree & tree, std::shared_ptr<DomainExpert> & domain_expert,
   uint8_t node_id)
@@ -623,7 +594,6 @@
     case plansys2_msgs::msg::Node::NOT: {
       return checkPredicateTreeTypes(tree, domain_expert, tree.nodes[node_id].children[0]);
     }
-<<<<<<< HEAD
 
     case plansys2_msgs::msg::Node::UNKNOWN: {
       return tree.nodes[node_id].children.size() == 1 &&
@@ -638,8 +608,6 @@
       }
       return ret;
     }
-=======
->>>>>>> bbb994e8
 
     case plansys2_msgs::msg::Node::PREDICATE: {
       return isValidPredicate(tree.nodes[node_id]);
@@ -691,13 +659,8 @@
   for (const auto & instance : instances_) {
     bool is_constant = domain.getType(instance.type)->parseConstant(instance.name).first;
     if (is_constant) {
-<<<<<<< HEAD
-      std::cout << "Skipping adding constant to problem :object: " << instance.name << " " <<
-                instance.type << std::endl;
-=======
       std::cout << "Skipping adding constant to problem :object: " << instance.name << " "
                 << instance.type << std::endl;
->>>>>>> bbb994e8
     } else {
       problem.addObject(instance.name, instance.type);
     }
@@ -878,7 +841,6 @@
         if (!addFunction(func_node)) {
           std::cerr << "Failed to add function: "
                     << parser::pddl::toString(tree, tree_node->node_id) << std::endl;
-<<<<<<< HEAD
         }
       } break;
       default:
@@ -921,10 +883,6 @@
         }
         break;
       }
-=======
-        }
-      } break;
->>>>>>> bbb994e8
       default:
         break;
     }

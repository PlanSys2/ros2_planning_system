--- conflicted
+++ resolved
@@ -50,19 +50,6 @@
   return ret;
 }
 
-<<<<<<< HEAD
-=======
-std::vector<std::string>
-DomainExpert::getFunctions()
-{
-  std::vector<std::string> ret;
-  for (unsigned i = 0; i < domain_->funcs.size(); i++) {
-    ret.push_back(domain_->funcs[i]->name);
-  }
-  return ret;
-}
-
->>>>>>> fc2c4baa
 std::vector<std::string>
 DomainExpert::getPredicates()
 {
@@ -73,20 +60,8 @@
   return ret;
 }
 
-<<<<<<< HEAD
-boost::optional<plansys2::Predicate>
+std::optional<plansys2::Predicate>
 DomainExpert::getPredicate(const std::string & predicate)
-=======
-/**
- * @brief Search a function in the Domain and return it.
- *
- * @param function name of the function
- * @return std::optional<plansys2::Function>
- *  The parameters name is the type name, prefixed by '?'
- *  and suffixed by the parameter index (starting at 0).
- */
-std::optional<plansys2::Function> DomainExpert::getFunction(const std::string & function)
->>>>>>> fc2c4baa
 {
   std::string predicate_search = predicate;
   std::transform(
@@ -97,81 +72,6 @@
   bool found = false;
   unsigned i = 0;
 
-<<<<<<< HEAD
-  while (i < domain_.preds.size() && !found) {
-    if (domain_.preds[i]->name == predicate_search) {
-      found = true;
-      ret.name = predicate_search;
-      for (unsigned j = 0; j < domain_.preds[i]->params.size(); j++) {
-        plansys2::Param param;
-        param.name = "?" + domain_.types[domain_.preds[i]->params[j]]->getName() +
-          std::to_string(j);
-        param.type = domain_.types[domain_.preds[i]->params[j]]->name;
-        domain_.types[domain_.preds[i]->params[j]]->getSubTypesNames(param.subTypes);
-=======
-  while (i < domain_->funcs.size() && !found) {
-    if (domain_->funcs[i]->name == function_search) {
-      found = true;
-      ret.name = function_search;
-      for (unsigned j = 0; j < domain_->funcs[i]->params.size(); j++) {
-        plansys2::Param param;
-        param.name = "?" + domain_->types[domain_->funcs[i]->params[j]]->getName() +
-          std::to_string(j);
-        param.type = domain_->types[domain_->funcs[i]->params[j]]->getName();
-        domain_->types[domain_->funcs[i]->params[j]]->getSubTypesNames(param.subTypes);
->>>>>>> fc2c4baa
-        ret.parameters.push_back(param);
-      }
-    }
-    i++;
-  }
-
-  if (found) {
-    return ret;
-  } else {
-    return {};
-  }
-}
-
-<<<<<<< HEAD
-std::vector<std::string>
-DomainExpert::getFunctions()
-{
-  std::vector<std::string> ret;
-  for (unsigned i = 0; i < domain_.funcs.size(); i++) {
-    ret.push_back(domain_.funcs[i]->name);
-  }
-  return ret;
-}
-
-boost::optional<plansys2::Function>
-DomainExpert::getFunction(const std::string & function)
-=======
-std::optional<plansys2::Predicate>
-DomainExpert::getPredicate(const std::string & predicate)
->>>>>>> fc2c4baa
-{
-  std::string function_search = function;
-  std::transform(
-    function_search.begin(), function_search.end(),
-    function_search.begin(), ::tolower);
-
-  plansys2::Function ret;
-  bool found = false;
-  unsigned i = 0;
-
-<<<<<<< HEAD
-  while (i < domain_.funcs.size() && !found) {
-    if (domain_.funcs[i]->name == function_search) {
-      found = true;
-      ret.name = function_search;
-      for (unsigned j = 0; j < domain_.funcs[i]->params.size(); j++) {
-        plansys2::Param param;
-        param.name = "?" + domain_.types[domain_.funcs[i]->params[j]]->getName() +
-          std::to_string(j);
-        param.type = domain_.types[domain_.funcs[i]->params[j]]->name;
-        domain_.types[domain_.funcs[i]->params[j]]->getSubTypesNames(param.subTypes);
-=======
   while (i < domain_->preds.size() && !found) {
     if (domain_->preds[i]->name == predicate_search) {
       found = true;
@@ -182,7 +82,51 @@
           std::to_string(j);
         param.type = domain_->types[domain_->preds[i]->params[j]]->name;
         domain_->types[domain_->preds[i]->params[j]]->getSubTypesNames(param.subTypes);
->>>>>>> fc2c4baa
+        ret.parameters.push_back(param);
+      }
+    }
+    i++;
+  }
+
+  if (found) {
+    return ret;
+  } else {
+    return {};
+  }
+}
+
+std::vector<std::string>
+DomainExpert::getFunctions()
+{
+  std::vector<std::string> ret;
+  for (unsigned i = 0; i < domain_->funcs.size(); i++) {
+    ret.push_back(domain_->funcs[i]->name);
+  }
+  return ret;
+}
+
+std::optional<plansys2::Function>
+DomainExpert::getFunction(const std::string & function)
+{
+  std::string function_search = function;
+  std::transform(
+    function_search.begin(), function_search.end(),
+    function_search.begin(), ::tolower);
+
+  plansys2::Function ret;
+  bool found = false;
+  unsigned i = 0;
+
+  while (i < domain_->funcs.size() && !found) {
+    if (domain_->funcs[i]->name == function_search) {
+      found = true;
+      ret.name = function_search;
+      for (unsigned j = 0; j < domain_->funcs[i]->params.size(); j++) {
+        plansys2::Param param;
+        param.name = "?" + domain_->types[domain_->funcs[i]->params[j]]->getName() +
+          std::to_string(j);
+        param.type = domain_->types[domain_->funcs[i]->params[j]]->name;
+        domain_->types[domain_->funcs[i]->params[j]]->getSubTypesNames(param.subTypes);
         ret.parameters.push_back(param);
       }
     }

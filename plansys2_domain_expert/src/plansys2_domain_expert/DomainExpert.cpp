--- conflicted
+++ resolved
@@ -46,6 +46,50 @@
   return ret;
 }
 
+std::vector<std::string>
+DomainExpert::getPredicates()
+{
+  std::vector<std::string> ret;
+  for (unsigned i = 0; i < domain_.preds.size(); i++) {
+    ret.push_back(domain_.preds[i]->name);
+  }
+  return ret;
+}
+
+boost::optional<plansys2::Predicate>
+DomainExpert::getPredicate(const std::string & predicate)
+{
+  std::string predicate_search = predicate;
+  std::transform(
+    predicate_search.begin(), predicate_search.end(),
+    predicate_search.begin(), ::tolower);
+
+  plansys2::Predicate ret;
+  bool found = false;
+  unsigned i = 0;
+
+  while (i < domain_.preds.size() && !found) {
+    if (domain_.preds[i]->name == predicate_search) {
+      found = true;
+      ret.name = predicate_search;
+      for (unsigned j = 0; j < domain_.preds[i]->params.size(); j++) {
+        plansys2::Param param;
+        param.name = "?" + domain_.types[domain_.preds[i]->params[j]]->getName() +
+          std::to_string(j);
+        param.type = domain_.types[domain_.preds[i]->params[j]]->name;
+        domain_.types[domain_.preds[i]->params[j]]->getSubTypesNames(param.subTypes);
+        ret.parameters.push_back(param);
+      }
+    }
+    i++;
+  }
+
+  if (found) {
+    return ret;
+  } else {
+    return {};
+  }
+}
 
 std::vector<std::string>
 DomainExpert::getFunctions()
@@ -57,30 +101,14 @@
   return ret;
 }
 
-std::vector<std::string>
-DomainExpert::getPredicates()
-{
-  std::vector<std::string> ret;
-  for (unsigned i = 0; i < domain_.preds.size(); i++) {
-    ret.push_back(domain_.preds[i]->name);
-  }
-  return ret;
-}
-
-/**
- * @brief Search a function in the Domain and return it.
- *
- * @param function name of the function
- * @return boost::optional<plansys2::Function>
- *  The parameters name is the type name, prefixed by '?'
- *  and suffixed by the parameter index (starting at 0).
- */
-boost::optional<plansys2::Function> DomainExpert::getFunction(const std::string & function)
+boost::optional<plansys2::Function>
+DomainExpert::getFunction(const std::string & function)
 {
   std::string function_search = function;
   std::transform(
     function_search.begin(), function_search.end(),
     function_search.begin(), ::tolower);
+
   plansys2::Function ret;
   bool found = false;
   unsigned i = 0;
@@ -93,92 +121,8 @@
         plansys2::Param param;
         param.name = "?" + domain_.types[domain_.funcs[i]->params[j]]->getName() +
           std::to_string(j);
-        param.type = domain_.types[domain_.funcs[i]->params[j]]->getName();
+        param.type = domain_.types[domain_.funcs[i]->params[j]]->name;
         domain_.types[domain_.funcs[i]->params[j]]->getSubTypesNames(param.subTypes);
-        ret.parameters.push_back(param);
-      }
-    }
-    i++;
-  }
-
-  if (found) {
-    return ret;
-  } else {
-    return {};
-  }
-}
-
-
-boost::optional<plansys2::Predicate>
-DomainExpert::getPredicate(const std::string & predicate)
-{
-  std::string predicate_search = predicate;
-  std::transform(
-    predicate_search.begin(), predicate_search.end(),
-    predicate_search.begin(), ::tolower);
-
-  plansys2::Predicate ret;
-  bool found = false;
-  unsigned i = 0;
-
-  while (i < domain_.preds.size() && !found) {
-    if (domain_.preds[i]->name == predicate_search) {
-      found = true;
-      ret.name = predicate_search;
-      for (unsigned j = 0; j < domain_.preds[i]->params.size(); j++) {
-        plansys2::Param param;
-        param.name = "?" + domain_.types[domain_.preds[i]->params[j]]->getName() +
-          std::to_string(j);
-<<<<<<< HEAD
-        param.type = domain_.types[domain_.preds[i]->params[j]]->getName();
-        ret.parameters.push_back(param);
-      }
-    }
-    i++;
-  }
-
-  if (found) {
-    return ret;
-  } else {
-    return {};
-  }
-}
-
-std::vector<std::string>
-DomainExpert::getFunctions()
-{
-  std::vector<std::string> ret;
-  for (unsigned i = 0; i < domain_.funcs.size(); i++) {
-    ret.push_back(domain_.funcs[i]->name);
-  }
-  return ret;
-}
-
-boost::optional<plansys2::Function>
-DomainExpert::getFunction(const std::string & function)
-{
-  std::string function_search = function;
-  std::transform(
-    function_search.begin(), function_search.end(),
-    function_search.begin(), ::tolower);
-
-  plansys2::Function ret;
-  bool found = false;
-  unsigned i = 0;
-
-  while (i < domain_.funcs.size() && !found) {
-    if (domain_.funcs[i]->name == function_search) {
-      found = true;
-      ret.name = function_search;
-      for (unsigned j = 0; j < domain_.funcs[i]->params.size(); j++) {
-        plansys2::Param param;
-        param.name = "?" + domain_.types[domain_.funcs[i]->params[j]]->getName() +
-          std::to_string(j);
-        param.type = domain_.types[domain_.funcs[i]->params[j]]->getName();
-=======
-        param.type = domain_.types[domain_.preds[i]->params[j]]->name;
-        domain_.types[domain_.preds[i]->params[j]]->getSubTypesNames(param.subTypes);
->>>>>>> 82cde42c
         ret.parameters.push_back(param);
       }
     }

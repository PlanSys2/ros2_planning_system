--- conflicted
+++ resolved
@@ -182,11 +182,7 @@
   DomainReaderTest dr;
 
   std::string req1_str = "(:predicates\n(robot_at leia bedroom) (person_at paco kitchen)\n)";
-<<<<<<< HEAD
-  std::string req1_estr = "\n(robot_at leia bedroom) (person_at paco kitchen)";
-=======
   std::string req1_estr = "(robot_at leia bedroom) (person_at paco kitchen)";
->>>>>>> 250a95de
 
   std::string req2_str = "(:predicates\n(robot_at leia bedroom) (person_at paco kitchen\n";
   std::string req2_estr = "";

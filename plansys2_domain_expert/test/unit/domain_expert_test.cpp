// Copyright 2019 Intelligent Robotics Lab
//
// Licensed under the Apache License, Version 2.0 (the "License");
// you may not use this file except in compliance with the License.
// You may obtain a copy of the License at
//
//     http://www.apache.org/licenses/LICENSE-2.0
//
// Unless required by applicable law or agreed to in writing, software
// distributed under the License is distributed on an "AS IS" BASIS,
// WITHOUT WARRANTIES OR CONDITIONS OF ANY KIND, either express or implied.
// See the License for the specific language governing permissions and
// limitations under the License.

#include <string>
#include <vector>
#include <regex>
#include <iostream>
#include <memory>

#include "ament_index_cpp/get_package_share_directory.hpp"

#include "gtest/gtest.h"
#include "plansys2_domain_expert/DomainExpert.hpp"
#include "plansys2_pddl_parser/Tree.h"


TEST(domain_expert, functions)
{
  std::string my_string("(and)");
  ASSERT_EQ(parser::pddl::tree::getReducedString(my_string), "(and)");

  my_string = "( and)";
  ASSERT_EQ(parser::pddl::tree::getReducedString(my_string), "(and)");

  my_string = "( \tand)";
  ASSERT_EQ(parser::pddl::tree::getReducedString(my_string), "(and)");

  my_string = "( \tand\t)";
  ASSERT_EQ(parser::pddl::tree::getReducedString(my_string), "(and)");

  my_string = "( and\n)";
  ASSERT_EQ(parser::pddl::tree::getReducedString(my_string), "(and)");
  my_string = "( and\n\t)";
  ASSERT_EQ(parser::pddl::tree::getReducedString(my_string), "(and)");
  my_string = "( ( and\n\t ) )";
  ASSERT_EQ(parser::pddl::tree::getReducedString(my_string), "((and))");
}

TEST(domain_expert, get_domain)
{
  std::string pkgpath = ament_index_cpp::get_package_share_directory("plansys2_domain_expert");
  std::ifstream domain_ifs(pkgpath + "/pddl/domain_simple.pddl");
  std::string domain_str((
      std::istreambuf_iterator<char>(domain_ifs)),
    std::istreambuf_iterator<char>());

  std::ifstream domain_ifs_p(pkgpath + "/pddl/domain_simple_processed.pddl");
  std::string domain_str_p((
      std::istreambuf_iterator<char>(domain_ifs_p)),
    std::istreambuf_iterator<char>());

  plansys2::DomainExpert domain_expert(domain_str);
  ASSERT_EQ(domain_expert.getDomain(), domain_str_p);
}

TEST(domain_expert, get_domain2)
{
  std::string pkgpath = ament_index_cpp::get_package_share_directory("plansys2_domain_expert");
  std::ifstream domain_ifs(pkgpath + "/pddl/factory.pddl");
  std::string domain_str((
      std::istreambuf_iterator<char>(domain_ifs)),
    std::istreambuf_iterator<char>());

  std::ifstream domain_ifs_p(pkgpath + "/pddl/factory_processed.pddl");
  std::string domain_str_p((
      std::istreambuf_iterator<char>(domain_ifs_p)),
    std::istreambuf_iterator<char>());

  plansys2::DomainExpert domain_expert(domain_str);
  ASSERT_EQ(domain_expert.getDomain(), domain_str_p);
}

TEST(domain_expert, get_domain)
{
  std::string pkgpath = ament_index_cpp::get_package_share_directory("plansys2_domain_expert");
  std::ifstream domain_ifs(pkgpath + "/pddl/domain_simple.pddl");
  std::string domain_str((
      std::istreambuf_iterator<char>(domain_ifs)),
    std::istreambuf_iterator<char>());

  std::ifstream domain_ifs_p(pkgpath + "/pddl/domain_simple_processed.pddl");
  std::string domain_str_p((
      std::istreambuf_iterator<char>(domain_ifs_p)),
    std::istreambuf_iterator<char>());

  plansys2::DomainExpert domain_expert(domain_str);
  ASSERT_EQ(domain_expert.getDomain(), domain_str_p);
}

TEST(domain_expert, get_domain2)
{
  std::string pkgpath = ament_index_cpp::get_package_share_directory("plansys2_domain_expert");
  std::ifstream domain_ifs(pkgpath + "/pddl/factory.pddl");
  std::string domain_str((
      std::istreambuf_iterator<char>(domain_ifs)),
    std::istreambuf_iterator<char>());

  std::ifstream domain_ifs_p(pkgpath + "/pddl/factory_processed.pddl");
  std::string domain_str_p((
      std::istreambuf_iterator<char>(domain_ifs_p)),
    std::istreambuf_iterator<char>());

  plansys2::DomainExpert domain_expert(domain_str);
  ASSERT_EQ(domain_expert.getDomain(), domain_str_p);
}


TEST(domain_expert, get_types)
{
  std::string pkgpath = ament_index_cpp::get_package_share_directory("plansys2_domain_expert");
  std::ifstream domain_ifs(pkgpath + "/pddl/domain_simple.pddl");
  std::string domain_str((
      std::istreambuf_iterator<char>(domain_ifs)),
    std::istreambuf_iterator<char>());

  plansys2::DomainExpert domain_expert(domain_str);

  std::vector<std::string> types = domain_expert.getTypes();
  std::vector<std::string> test_types {"person", "message", "robot", "room", "teleporter_room"};

  ASSERT_EQ(types, test_types);
}


TEST(domain_expert, get_predicates)
{
  std::string pkgpath = ament_index_cpp::get_package_share_directory("plansys2_domain_expert");
  std::ifstream domain_ifs(pkgpath + "/pddl/domain_simple.pddl");
  std::string domain_str((
      std::istreambuf_iterator<char>(domain_ifs)),
    std::istreambuf_iterator<char>());

  plansys2::DomainExpert domain_expert(domain_str);

  std::vector<std::string> predicates = domain_expert.getPredicates();
  std::vector<std::string> predicates_types {"person_at", "robot_at", "robot_near_person",
    "robot_talk"};

  ASSERT_EQ(predicates, predicates_types);
}

TEST(domain_expert, get_predicate_params)
{
  std::string pkgpath = ament_index_cpp::get_package_share_directory("plansys2_domain_expert");
  std::ifstream domain_ifs(pkgpath + "/pddl/domain_simple.pddl");
  std::string domain_str((
      std::istreambuf_iterator<char>(domain_ifs)),
    std::istreambuf_iterator<char>());

  plansys2::DomainExpert domain_expert(domain_str);

  auto params_1 = domain_expert.getPredicate("robot_talk");
  ASSERT_TRUE(params_1);
  ASSERT_EQ(params_1.value().name, "robot_talk");
  ASSERT_EQ(params_1.value().parameters.size(), 3);
  ASSERT_EQ(params_1.value().parameters[0].name, "?robot0");
  ASSERT_EQ(params_1.value().parameters[0].type, "robot");
  ASSERT_EQ(params_1.value().parameters[1].name, "?message1");
  ASSERT_EQ(params_1.value().parameters[1].type, "message");
  ASSERT_EQ(params_1.value().parameters[2].name, "?person2");
  ASSERT_EQ(params_1.value().parameters[2].type, "person");

  auto params_2 = domain_expert.getPredicate("ROBOT_TALK");
  ASSERT_TRUE(params_2);

  auto params_3 = domain_expert.getPredicate("person_at");
  ASSERT_TRUE(params_3);
  ASSERT_EQ(params_3.value().parameters.size(), 2);
  ASSERT_EQ(params_3.value().parameters[0].name, "?person0");
  ASSERT_EQ(params_3.value().parameters[0].type, "person");
  ASSERT_EQ(params_3.value().parameters[1].name, "?room1");
  ASSERT_EQ(params_3.value().parameters[1].type, "room");
}

TEST(domain_expert, get_functions)
{
  std::string pkgpath = ament_index_cpp::get_package_share_directory("plansys2_domain_expert");
  std::ifstream domain_ifs(pkgpath + "/pddl/domain_charging.pddl");
  std::string domain_str((
      std::istreambuf_iterator<char>(domain_ifs)),
    std::istreambuf_iterator<char>());

  plansys2::DomainExpert domain_expert(domain_str);

  std::vector<std::string> functions = domain_expert.getFunctions();
  std::vector<std::string> functions_types {"speed", "max_range", "state_of_charge",
    "distance"};

  ASSERT_EQ(functions, functions_types);
}

TEST(domain_expert, get_function_params)
{
  std::string pkgpath = ament_index_cpp::get_package_share_directory("plansys2_domain_expert");
  std::ifstream domain_ifs(pkgpath + "/pddl/domain_charging.pddl");
  std::string domain_str((
      std::istreambuf_iterator<char>(domain_ifs)),
    std::istreambuf_iterator<char>());

  plansys2::DomainExpert domain_expert(domain_str);

  auto params_1 = domain_expert.getFunction("speed");
  ASSERT_TRUE(params_1);
  ASSERT_EQ(params_1.value().name, "speed");
  ASSERT_EQ(params_1.value().parameters.size(), 1);
  ASSERT_EQ(params_1.value().parameters[0].name, "?robot0");
  ASSERT_EQ(params_1.value().parameters[0].type, "robot");

  auto params_2 = domain_expert.getFunction("SPEED");
  ASSERT_TRUE(params_2);

  auto params_3 = domain_expert.getFunction("distance");
  ASSERT_TRUE(params_3);
  ASSERT_EQ(params_3.value().parameters.size(), 2);
  ASSERT_EQ(params_3.value().parameters[0].name, "?waypoint0");
  ASSERT_EQ(params_3.value().parameters[0].type, "waypoint");
  ASSERT_EQ(params_3.value().parameters[1].name, "?waypoint1");
  ASSERT_EQ(params_3.value().parameters[1].type, "waypoint");
}

TEST(domain_expert, get_actions)
{
  std::string pkgpath = ament_index_cpp::get_package_share_directory("plansys2_domain_expert");
  std::ifstream domain_ifs(pkgpath + "/pddl/domain_simple.pddl");
  std::string domain_str((
      std::istreambuf_iterator<char>(domain_ifs)),
    std::istreambuf_iterator<char>());

  plansys2::DomainExpert domain_expert(domain_str);

  auto actions = domain_expert.getActions();
  ASSERT_EQ(actions.size(), 1);
  ASSERT_EQ(actions[0], "move_person");

  auto durative_actions = domain_expert.getDurativeActions();
  ASSERT_EQ(durative_actions.size(), 3);
  ASSERT_EQ(durative_actions[0], "move");
  ASSERT_EQ(durative_actions[1], "talk");
  ASSERT_EQ(durative_actions[2], "approach");
}


TEST(domain_expert, get_action_params)
{
  std::string pkgpath = ament_index_cpp::get_package_share_directory("plansys2_domain_expert");
  std::ifstream domain_ifs(pkgpath + "/pddl/domain_simple.pddl");
  std::string domain_str((
      std::istreambuf_iterator<char>(domain_ifs)),
    std::istreambuf_iterator<char>());

  plansys2::DomainExpert domain_expert(domain_str);

  domain_expert.getAction("move");
  auto no_action = domain_expert.getAction("noexist");
  ASSERT_FALSE(no_action);

  auto move_action = domain_expert.getDurativeAction("move");
  auto at_start = move_action.value().at_start_requirements;
  ASSERT_EQ(at_start.toString(), "(and (robot_at ?0 ?1))");

  ASSERT_TRUE(move_action);
  ASSERT_EQ(move_action.value().name, "move");
  ASSERT_EQ(move_action.value().parameters.size(), 3);
  ASSERT_EQ(move_action.value().parameters[0].name, "?0");
  ASSERT_EQ(move_action.value().parameters[0].type, "robot");
  ASSERT_EQ(move_action.value().parameters[1].name, "?1");
  ASSERT_EQ(move_action.value().parameters[1].type, "room");
  ASSERT_EQ(move_action.value().parameters[2].name, "?2");
  ASSERT_EQ(move_action.value().parameters[2].type, "room");

  ASSERT_FALSE(at_start.empty());
  ASSERT_TRUE(move_action.value().over_all_requirements.empty());
  ASSERT_TRUE(move_action.value().at_end_requirements.empty());

  ASSERT_EQ(
    move_action.value().at_start_requirements.toString(),
    "(and (robot_at ?0 ?1))");
  ASSERT_EQ(
    move_action.value().at_start_effects.toString(),
    "(and (not (robot_at ?0 ?1)))");
  ASSERT_EQ(
    move_action.value().at_end_effects.toString(),
    "(and (robot_at ?0 ?2))");
}

TEST(domain_expert, multidomain_get_types)
{
  std::string pkgpath = ament_index_cpp::get_package_share_directory("plansys2_domain_expert");
  std::ifstream domain_ifs(pkgpath + "/pddl/domain_simple.pddl");
  std::string domain_str((
      std::istreambuf_iterator<char>(domain_ifs)),
    std::istreambuf_iterator<char>());

  auto domain_expert = std::make_shared<plansys2::DomainExpert>(domain_str);

  std::ifstream domain_ext_ifs(pkgpath + "/pddl/domain_simple_ext.pddl");
  std::string domain_ext_str((
      std::istreambuf_iterator<char>(domain_ext_ifs)),
    std::istreambuf_iterator<char>());

  domain_expert->extendDomain(domain_ext_str);

  std::vector<std::string> types = domain_expert->getTypes();
  std::vector<std::string> test_types {"person", "message", "robot", "room", "teleporter_room",
    "pickable_object"};

  ASSERT_EQ(types, test_types);

  std::vector<std::string> predicates = domain_expert->getPredicates();
  std::vector<std::string> test_predicates {"object_at_robot", "object_at_room", "person_at",
    "robot_at", "robot_near_person", "robot_talk"};

  ASSERT_EQ(predicates, test_predicates);

  std::vector<std::string> actions = domain_expert->getActions();
  std::vector<std::string> test_actions {"move_person"};

  ASSERT_EQ(actions, test_actions);

  std::vector<std::string> dactions = domain_expert->getDurativeActions();
  std::vector<std::string> test_dactions {"move", "talk", "approach", "pick_object",
    "place_object"};

  ASSERT_EQ(dactions, test_dactions);
}

TEST(domain_expert, sub_types)
{
  std::string pkgpath = ament_index_cpp::get_package_share_directory("plansys2_domain_expert");
  std::ifstream domain_ifs(pkgpath + "/pddl/domain_simple.pddl");
  std::string domain_str((
      std::istreambuf_iterator<char>(domain_ifs)),
    std::istreambuf_iterator<char>());

  plansys2::DomainExpert domain_expert(domain_str);

  // Parameter subtypes with a durative-action
<<<<<<< HEAD
  std::optional<parser::pddl::tree::DurativeAction> durative_action =
=======
  std::optional<plansys2::DurativeAction> durative_action =
>>>>>>> 280f8b4d
    domain_expert.getDurativeAction("move");
  if (durative_action.has_value()) {
    if (durative_action.value().parameters.size() == 3) {
      ASSERT_EQ(durative_action.value().parameters[1].type, "room");

      std::vector<std::string> subtypes {"teleporter_room"};
      ASSERT_EQ(durative_action.value().parameters[1].subTypes, subtypes);
    } else {
      FAIL() << "The `move` durative-action is expected to have 2 parameters";
    }
  } else {
    FAIL() << "No `move` durative-action found in the domain";
  }

  // Parameter subtypes with a predicate
<<<<<<< HEAD
  std::optional<parser::pddl::tree::Predicate> predicate =
=======
  std::optional<plansys2::Predicate> predicate =
>>>>>>> 280f8b4d
    domain_expert.getPredicate("robot_at");
  if (predicate.has_value()) {
    if (predicate.value().parameters.size() == 2) {
      ASSERT_EQ(predicate.value().parameters[1].type, "room");

      std::vector<std::string> subtypes {"teleporter_room"};
      ASSERT_EQ(predicate.value().parameters[1].subTypes, subtypes);
    } else {
      FAIL() << "The `robot_at` predicate is expected to have 3 parameters";
    }
  } else {
    FAIL() << "No `robot_at` predicate found in the domain";
  }

  // Parameter subtypes with as action
<<<<<<< HEAD
  std::optional<parser::pddl::tree::Action> action =
=======
  std::optional<plansys2::Action> action =
>>>>>>> 280f8b4d
    domain_expert.getAction("move_person");
  if (action.has_value()) {
    if (action.value().parameters.size() == 3) {
      ASSERT_EQ(action.value().parameters[1].type, "room");

      std::vector<std::string> subtypes {"teleporter_room"};
      ASSERT_EQ(action.value().parameters[1].subTypes, subtypes);
    } else {
      FAIL() << "The `move_person` action is expected to have 3 parameters";
    }
  } else {
    FAIL() << "No `move_person` action found in the domain";
  }

  // Parameter subtypes with as function
<<<<<<< HEAD
  std::optional<parser::pddl::tree::Function> function =
=======
  std::optional<plansys2::Function> function =
>>>>>>> 280f8b4d
    domain_expert.getFunction("teleportation_time");
  if (function.has_value()) {
    if (function.value().parameters.size() == 2) {
      ASSERT_EQ(function.value().parameters[0].type, "teleporter_room");
      ASSERT_EQ(function.value().parameters[1].type, "room");

      std::vector<std::string> emptySubtypes {};
      ASSERT_EQ(function.value().parameters[0].subTypes, emptySubtypes);

      std::vector<std::string> subtypes {"teleporter_room"};
      ASSERT_EQ(function.value().parameters[1].subTypes, subtypes);
    } else {
      FAIL() << "The `teleportation_time` function is expected to have 2 parameters";
    }
  } else {
    FAIL() << "No `teleportation_time` function found in the domain";
  }
}

int main(int argc, char ** argv)
{
  testing::InitGoogleTest(&argc, argv);
  return RUN_ALL_TESTS();
}<|MERGE_RESOLUTION|>--- conflicted
+++ resolved
@@ -81,41 +81,6 @@
   ASSERT_EQ(domain_expert.getDomain(), domain_str_p);
 }
 
-TEST(domain_expert, get_domain)
-{
-  std::string pkgpath = ament_index_cpp::get_package_share_directory("plansys2_domain_expert");
-  std::ifstream domain_ifs(pkgpath + "/pddl/domain_simple.pddl");
-  std::string domain_str((
-      std::istreambuf_iterator<char>(domain_ifs)),
-    std::istreambuf_iterator<char>());
-
-  std::ifstream domain_ifs_p(pkgpath + "/pddl/domain_simple_processed.pddl");
-  std::string domain_str_p((
-      std::istreambuf_iterator<char>(domain_ifs_p)),
-    std::istreambuf_iterator<char>());
-
-  plansys2::DomainExpert domain_expert(domain_str);
-  ASSERT_EQ(domain_expert.getDomain(), domain_str_p);
-}
-
-TEST(domain_expert, get_domain2)
-{
-  std::string pkgpath = ament_index_cpp::get_package_share_directory("plansys2_domain_expert");
-  std::ifstream domain_ifs(pkgpath + "/pddl/factory.pddl");
-  std::string domain_str((
-      std::istreambuf_iterator<char>(domain_ifs)),
-    std::istreambuf_iterator<char>());
-
-  std::ifstream domain_ifs_p(pkgpath + "/pddl/factory_processed.pddl");
-  std::string domain_str_p((
-      std::istreambuf_iterator<char>(domain_ifs_p)),
-    std::istreambuf_iterator<char>());
-
-  plansys2::DomainExpert domain_expert(domain_str);
-  ASSERT_EQ(domain_expert.getDomain(), domain_str_p);
-}
-
-
 TEST(domain_expert, get_types)
 {
   std::string pkgpath = ament_index_cpp::get_package_share_directory("plansys2_domain_expert");
@@ -131,7 +96,6 @@
 
   ASSERT_EQ(types, test_types);
 }
-
 
 TEST(domain_expert, get_predicates)
 {
@@ -346,11 +310,7 @@
   plansys2::DomainExpert domain_expert(domain_str);
 
   // Parameter subtypes with a durative-action
-<<<<<<< HEAD
   std::optional<parser::pddl::tree::DurativeAction> durative_action =
-=======
-  std::optional<plansys2::DurativeAction> durative_action =
->>>>>>> 280f8b4d
     domain_expert.getDurativeAction("move");
   if (durative_action.has_value()) {
     if (durative_action.value().parameters.size() == 3) {
@@ -366,11 +326,7 @@
   }
 
   // Parameter subtypes with a predicate
-<<<<<<< HEAD
   std::optional<parser::pddl::tree::Predicate> predicate =
-=======
-  std::optional<plansys2::Predicate> predicate =
->>>>>>> 280f8b4d
     domain_expert.getPredicate("robot_at");
   if (predicate.has_value()) {
     if (predicate.value().parameters.size() == 2) {
@@ -386,11 +342,7 @@
   }
 
   // Parameter subtypes with as action
-<<<<<<< HEAD
   std::optional<parser::pddl::tree::Action> action =
-=======
-  std::optional<plansys2::Action> action =
->>>>>>> 280f8b4d
     domain_expert.getAction("move_person");
   if (action.has_value()) {
     if (action.value().parameters.size() == 3) {
@@ -406,11 +358,7 @@
   }
 
   // Parameter subtypes with as function
-<<<<<<< HEAD
   std::optional<parser::pddl::tree::Function> function =
-=======
-  std::optional<plansys2::Function> function =
->>>>>>> 280f8b4d
     domain_expert.getFunction("teleportation_time");
   if (function.has_value()) {
     if (function.value().parameters.size() == 2) {

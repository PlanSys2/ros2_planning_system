--- conflicted
+++ resolved
@@ -63,7 +63,7 @@
    * \return A Predicate object containing the predicate name and its parameters (name and type).
    *    If the predicate does not exist, the value returned has not value.
    */
-  boost::optional<plansys2::Predicate> getPredicate(const std::string & predicate);
+  std::optional<plansys2::Predicate> getPredicate(const std::string & predicate);
 
   /// Get the functions existing in the domain.
   /**
@@ -79,17 +79,6 @@
    */
   std::optional<plansys2::Function> getFunction(const std::string & function);
 
-<<<<<<< HEAD
-=======
-  /// Get the details of a predicate existing in the domain.
-  /**
-   * \param[in] predicate The name of the predicate.
-   * \return A Predicate object containing the predicate name andt its parameters (name and type).
-   *    If the predicate does not exist, the value returned has not value.
-   */
-  std::optional<plansys2::Predicate> getPredicate(const std::string & predicate);
-
->>>>>>> fc2c4baa
   /// Get the regular actions existing in the domain.
   /**
    * \return The vector containing the names of the actions.

--- conflicted
+++ resolved
@@ -15,13 +15,8 @@
 #ifndef PLANSYS2_DOMAIN_EXPERT__TYPES_HPP_
 #define PLANSYS2_DOMAIN_EXPERT__TYPES_HPP_
 
-<<<<<<< HEAD
-#include <boost/optional.hpp>
-
 #include <regex>
-=======
 #include <optional>
->>>>>>> fc2c4baa
 #include <string>
 #include <vector>
 #include <memory>
@@ -54,110 +49,6 @@
  */
 std::string getReducedString(const std::string & expr);
 
-<<<<<<< HEAD
-=======
-/**
- * @brief A PDDL Function Assignment
- * This class contains the name and parameters of an assignment
- */
-class Assignment
-{
-public:
-  /**
-   * @brief Make a Assignment
-   */
-  Assignment() {}
-
-  /**
-   * @brief   Make a Assignment from string
-   * @param[in] assignment A string containing an assignment
-   */
-  explicit Assignment(const std::string & assignment)
-  {
-    fromString(assignment);
-  }
-
-  /**
-   * @brief Generates a string containing the assignment
-   *      The resulting string does not contains the type of each parameter; only the name.
-   *
-   * @return A text representing the assignment (= (name name_param1 name_par2 ... name_parN) value)
-  */
-  std::string toString() const
-  {
-    std::string ret;
-    ret = "(= (" + name;
-    for (const auto & param : parameters) {
-      ret += " " + param.name;
-    }
-    ret += ") " + std::to_string(value) + ")";
-
-    return ret;
-  }
-
-  /**
-   * @brief Check for the identical name and paramters.
-   *
-   * @param other the assignment to compare
-   * @return true if the name and the parameters of the assignments are the same. Even if the value differs.
-   * @return false in other cases
-   */
-  bool hasSameNamesAndParameters(const Assignment & other);
-
-  /**
-   * @brief split a "lisp -like" expression.
-   *    Remove the spaces and the first bracket at both ends when ballanded.
-   *
-   * @param[in] expression a bracketed e
-   * @return a vector with the first level elements in the expression
-   */
-  static std::vector<std::string> splitExpr(const std::string & expression);
-
-  /**
-   * /brief Generates a Assignment from a string containing the assignment
-   * The resulting string does not contains the type of each parameter; only the name.
-   *  (= (name name_param1 name_par2 ... name_parN) value)
-   *
-   * \param[in] assignment A string containing a assignment
-   */
-  void fromString(const std::string & assignment)
-  {
-    std::vector<std::string> subexprs = splitExpr(assignment);
-
-    // subexprs[0] should be "=";
-
-    std::vector<std::string> subexprsFunc = splitExpr(subexprs[1]);
-    name = subexprsFunc[0];
-    for (size_t i = 1; i < subexprsFunc.size(); i++) {
-      parameters.push_back(Param{subexprsFunc[i], ""});
-    }
-
-    value = atof(subexprs[2].c_str());
-  }
-
-  friend bool operator==(const Assignment & op1, const Assignment & op2);
-
-  std::string name;
-  std::vector<Param> parameters;
-  double value;
-};
-
-
-class Function
-{
-public:
-  /**
-   * @brief Construct a new Function object
-   *
-   */
-  Function() {}  // TODO(Fabrice) : Is this usefull ?
-
-public:
-  std::string name;
-  std::vector<Param> parameters;
-};
-
->>>>>>> fc2c4baa
 /// A PDDL Predicate
 /**
  * This class contains the name and parameters of a predicate

--- conflicted
+++ resolved
@@ -63,10 +63,6 @@
   blackboard_ = BT::Blackboard::create();
   blackboard_->set("node", node);
 
-<<<<<<< HEAD
-=======
-  tree_ = factory.createTreeFromFile(bt_xml_file_, blackboard_);
-
 #ifdef ZMQ_FOUND
   int publisher_port = get_parameter("publisher_port").as_int();
   int server_port = get_parameter("server_port").as_int();
@@ -94,7 +90,6 @@
   }
 #endif
 
->>>>>>> a495a682
   return ActionExecutorClient::on_configure(previous_state);
 }
 

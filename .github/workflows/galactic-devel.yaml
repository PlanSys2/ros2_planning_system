--- conflicted
+++ resolved
@@ -33,11 +33,7 @@
                 "parallel-workers" : 1
               }
             }
-<<<<<<< HEAD
-          vcs-repo-file-url: ""
-=======
           vcs-repo-file-url: https://raw.githubusercontent.com/IntelligentRoboticsLabs/ros2_planning_system/master/dependency_repos.repos
->>>>>>> a2ef4460
           colcon-mixin-name: coverage-gcc
           colcon-mixin-repository: https://raw.githubusercontent.com/colcon/colcon-mixin-repository/master/index.yaml
       - name: Codecov

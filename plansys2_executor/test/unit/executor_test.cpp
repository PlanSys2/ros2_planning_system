// Copyright 2019 Intelligent Robotics Lab
//
// Licensed under the Apache License, Version 2.0 (the "License");
// you may not use this file except in compliance with the License.
// You may obtain a copy of the License at
//
//     http://www.apache.org/licenses/LICENSE-2.0
//
// Unless required by applicable law or agreed to in writing, software
// distributed under the License is distributed on an "AS IS" BASIS,
// WITHOUT WARRANTIES OR CONDITIONS OF ANY KIND, either express or implied.
// See the License for the specific language governing permissions and
// limitations under the License.

#include <string>
#include <vector>
#include <regex>
#include <iostream>
#include <memory>
#include <thread>
#include <fstream>
#include <map>

#include "ament_index_cpp/get_package_share_directory.hpp"

#include "plansys2_domain_expert/DomainExpertNode.hpp"
#include "plansys2_domain_expert/DomainExpertClient.hpp"
#include "plansys2_problem_expert/ProblemExpertNode.hpp"
#include "plansys2_problem_expert/ProblemExpertClient.hpp"
#include "plansys2_planner/PlannerNode.hpp"
#include "plansys2_planner/PlannerClient.hpp"
#include "plansys2_executor/BTBuilder.hpp"

#include "plansys2_executor/ActionExecutor.hpp"
#include "plansys2_executor/ActionExecutorClient.hpp"
#include "plansys2_executor/ExecutorNode.hpp"
#include "plansys2_executor/ExecutorClient.hpp"
#include "plansys2_problem_expert/Utils.hpp"

#include "behaviortree_cpp_v3/behavior_tree.h"
#include "behaviortree_cpp_v3/bt_factory.h"
#include "behaviortree_cpp_v3/utils/shared_library.h"
#include "behaviortree_cpp_v3/blackboard.h"

#include "plansys2_executor/behavior_tree/execute_action_node.hpp"
#include "plansys2_executor/behavior_tree/wait_action_node.hpp"
#include "plansys2_executor/behavior_tree/wait_atstart_req_node.hpp"
#include "plansys2_executor/behavior_tree/check_overall_req_node.hpp"
#include "plansys2_executor/behavior_tree/check_atend_req_node.hpp"
#include "plansys2_executor/behavior_tree/apply_atstart_effect_node.hpp"
#include "plansys2_executor/behavior_tree/apply_atend_effect_node.hpp"

#include "lifecycle_msgs/msg/state.hpp"
#include "plansys2_msgs/msg/action_execution_info.hpp"

#include "rclcpp/rclcpp.hpp"
#include "rclcpp_action/rclcpp_action.hpp"
#include "rclcpp_lifecycle/lifecycle_node.hpp"

#include "gtest/gtest.h"


TEST(problem_expert, action_executor_api)
{
  auto node = rclcpp_lifecycle::LifecycleNode::make_shared("test_node");
  node->trigger_transition(lifecycle_msgs::msg::Transition::TRANSITION_CONFIGURE);
  node->trigger_transition(lifecycle_msgs::msg::Transition::TRANSITION_ACTIVATE);

  ASSERT_EQ(node->get_current_state().id(), lifecycle_msgs::msg::State::PRIMARY_STATE_ACTIVE);

  auto action_executor_1 = plansys2::ActionExecutor::make_shared("action_1", node);

  ASSERT_EQ(action_executor_1->get_status(), BT::NodeStatus::IDLE);
}

using CallbackReturnT =
  rclcpp_lifecycle::node_interfaces::LifecycleNodeInterface::CallbackReturn;
using namespace std::chrono_literals;

class MoveAction : public plansys2::ActionExecutorClient
{
public:
  using Ptr = std::shared_ptr<MoveAction>;
  static Ptr make_shared(const std::string & node_name, const std::chrono::nanoseconds & rate)
  {
    return std::make_shared<MoveAction>(node_name, rate);
  }


  MoveAction(const std::string & id, const std::chrono::nanoseconds & rate)
  : ActionExecutorClient(id, rate),
    executions_(0),
    cycles_(0),
<<<<<<< HEAD
    runtime_(rclcpp::Duration(0)),
    start_(rclcpp::Time(0))
  {
  }

  void set_runtime(rclcpp::Duration runtime)
=======
    runtime_(0)
  {
  }

  void set_runtime(double runtime)
>>>>>>> 7ecccba2
  {
    runtime_ = runtime;
  }

  CallbackReturnT
  on_activate(const rclcpp_lifecycle::State & state)
  {
    std::cerr << "MoveAction::on_activate" << std::endl;
    counter_ = 0;
<<<<<<< HEAD
    start_ = this->now();
=======
    start_ = std::chrono::high_resolution_clock::now();
>>>>>>> 7ecccba2

    return ActionExecutorClient::on_activate(state);
  }

  void do_work() override
  {
    RCLCPP_INFO_STREAM(get_logger(), "Executing [" << action_managed_ << "]");
    for (const auto & arg : current_arguments_) {
      RCLCPP_INFO_STREAM(get_logger(), "\t[" << arg << "]");
    }

    cycles_++;
<<<<<<< HEAD
    rclcpp::Duration elapsed_time = this->now() - start_;

    if (runtime_ > rclcpp::Duration(0)) {
      if (elapsed_time > runtime_) {
        finish(true, 1.0, "completed");
        executions_++;
      } else {
        send_feedback(elapsed_time.seconds() / runtime_.seconds(), "running");
=======
    auto current_time = std::chrono::high_resolution_clock::now();
    auto elapsed_time = std::chrono::duration_cast<std::chrono::milliseconds>(
      current_time - start_);

    if (runtime_ > 1e-5) {
      if (elapsed_time > std::chrono::duration<double>(runtime_)) {
        finish(true, 1.0, "completed");
        executions_++;
      } else {
        send_feedback((static_cast<double>(elapsed_time.count()) / 1000.0) / runtime_, "running");
>>>>>>> 7ecccba2
        std::this_thread::sleep_for(std::chrono::milliseconds(10));
      }
    } else {
      if (counter_++ > 3) {
        finish(true, 1.0, "completed");
        executions_++;
      } else {
        send_feedback(counter_ * 0.0, "running");
      }
    }
  }

  int counter_;
  int executions_;
  int cycles_;
<<<<<<< HEAD
  rclcpp::Duration runtime_;
  rclcpp::Time start_;
=======
  double runtime_;
  std::chrono::high_resolution_clock::time_point start_;
>>>>>>> 7ecccba2
};

class TransportAction : public plansys2::ActionExecutorClient
{
public:
  using Ptr = std::shared_ptr<MoveAction>;
  static Ptr make_shared(const std::string & node_name, const std::chrono::nanoseconds & rate)
  {
    return std::make_shared<MoveAction>(node_name, rate);
  }


  TransportAction(const std::string & id, const std::chrono::nanoseconds & rate)
  : ActionExecutorClient(id, rate)
  {
    executions_ = 0;
    cycles_ = 0;
  }

  CallbackReturnT
  on_activate(const rclcpp_lifecycle::State & state)
  {
    std::cerr << "TransportAction::on_activate" << std::endl;
    counter_ = 0;

    return ActionExecutorClient::on_activate(state);
  }

  void do_work() override
  {
    RCLCPP_INFO_STREAM(get_logger(), "Executing [" << action_managed_ << "]");
    for (const auto & arg : current_arguments_) {
      RCLCPP_INFO_STREAM(get_logger(), "\t[" << arg << "]");
    }

    cycles_++;

    if (counter_++ > 3) {
      finish(true, 1.0, "completed");
      executions_++;
    } else {
      send_feedback(counter_ * 0.0, "running");
    }
  }

  int counter_;
  int executions_;
  int cycles_;
};

TEST(problem_expert, action_executor_client)
{
  auto test_node = rclcpp_lifecycle::LifecycleNode::make_shared("test_node");
  auto aux_node = rclcpp_lifecycle::LifecycleNode::make_shared("aux_node");

  auto move_action_1_node = MoveAction::make_shared("move_node_1", 100ms);
  auto move_action_2_node = MoveAction::make_shared("move_node_2", 100ms);
  auto transport_action_node = TransportAction::make_shared("transport_node", 50ms);

  move_action_1_node->set_parameter({"action_name", "move"});
  move_action_2_node->set_parameter({"action_name", "move"});
  transport_action_node->set_parameter({"action_name", "transport"});

  move_action_1_node->set_parameter(
    {"specialized_arguments", std::vector<std::string>({"robot1"})});
  move_action_2_node->set_parameter(
    {"specialized_arguments", std::vector<std::string>({"robot2"})});

  test_node->trigger_transition(lifecycle_msgs::msg::Transition::TRANSITION_CONFIGURE);
  aux_node->trigger_transition(lifecycle_msgs::msg::Transition::TRANSITION_CONFIGURE);
  move_action_1_node->trigger_transition(lifecycle_msgs::msg::Transition::TRANSITION_CONFIGURE);
  move_action_2_node->trigger_transition(lifecycle_msgs::msg::Transition::TRANSITION_CONFIGURE);
  transport_action_node->trigger_transition(lifecycle_msgs::msg::Transition::TRANSITION_CONFIGURE);

  test_node->trigger_transition(lifecycle_msgs::msg::Transition::TRANSITION_ACTIVATE);
  aux_node->trigger_transition(lifecycle_msgs::msg::Transition::TRANSITION_ACTIVATE);

  rclcpp::executors::MultiThreadedExecutor exe(rclcpp::executor::ExecutorArgs(), 8);

  exe.add_node(test_node->get_node_base_interface());
  exe.add_node(aux_node->get_node_base_interface());
  exe.add_node(move_action_1_node->get_node_base_interface());
  exe.add_node(move_action_2_node->get_node_base_interface());
  exe.add_node(transport_action_node->get_node_base_interface());

  std::vector<plansys2_msgs::msg::ActionExecution> history_msgs;
  bool confirmed = false;
  auto actions_sub = aux_node->create_subscription<plansys2_msgs::msg::ActionExecution>(
    "actions_hub",
    rclcpp::QoS(100).reliable(), [&](plansys2_msgs::msg::ActionExecution::UniquePtr msg) {
      history_msgs.push_back(*msg);
    });

  bool finish = false;
  std::thread t([&]() {
      while (!finish) {exe.spin_some();}
    });


  std::string bt_xml_tree =
    R"(
    <root main_tree_to_execute = "MainTree" >
      <BehaviorTree ID="MainTree">
        <Sequence name="root_sequence">
          <Parallel success_threshold="2" failure_threshold="1">
            <ExecuteAction    action="(move robot1 wheels_zone assembly_zone):5"/>
            <ExecuteAction    action="(move robot1 steering_wheels_zone assembly_zone):5"/>
          </Parallel>
          <ExecuteAction    action="(transport robot2 steering_wheels_zone assembly_zone):10"/>
          <ExecuteAction    action="(move robot2 wheels_zone assembly_zone):15"/>
          <ExecuteAction    action="(transport robot2 steering_wheels_zone assembly_zone):20"/>
          <ExecuteAction    action="(move robot1 wheels_zone assembly_zone):25"/>
          <ExecuteAction    action="(transport robot2 steering_wheels_zone assembly_zone):30"/>
          <ExecuteAction    action="(move robot1 steering_wheels_zone assembly_zone):35"/>
       </Sequence>
      </BehaviorTree>
    </root>
  )";

  auto blackboard = BT::Blackboard::create();

  auto action_map = std::make_shared<std::map<std::string, plansys2::ActionExecutionInfo>>();
  blackboard->set("action_map", action_map);
  blackboard->set("node", test_node);

  BT::BehaviorTreeFactory factory;
  factory.registerNodeType<plansys2::ExecuteAction>("ExecuteAction");
  factory.registerNodeType<plansys2::WaitAction>("WaitAction");

  auto tree = factory.createTreeFromText(bt_xml_tree, blackboard);


  auto status = BT::NodeStatus::RUNNING;
  while (status != BT::NodeStatus::SUCCESS) {
    status = tree.tickRoot();
  }

  ASSERT_EQ(status, BT::NodeStatus::SUCCESS);
  ASSERT_EQ(move_action_1_node->executions_, 4);
  ASSERT_EQ(move_action_1_node->cycles_, 20);
  ASSERT_EQ(move_action_2_node->executions_, 1);
  ASSERT_EQ(move_action_2_node->cycles_, 5);
  ASSERT_EQ(transport_action_node->executions_, 3);
  ASSERT_EQ(transport_action_node->cycles_, 15);
  // ASSERT_EQ(history_msgs.size(), 64);


  finish = true;
  t.join();
}

TEST(problem_expert, action_executor)
{
  auto test_node = rclcpp::Node::make_shared("get_action_from_string");
  auto domain_node = std::make_shared<plansys2::DomainExpertNode>();
  auto problem_node = std::make_shared<plansys2::ProblemExpertNode>();
  auto planner_node = std::make_shared<plansys2::PlannerNode>();
  auto executor_node = std::make_shared<plansys2::ExecutorNode>();
  auto domain_client = std::make_shared<plansys2::DomainExpertClient>(test_node);
  auto problem_client = std::make_shared<plansys2::ProblemExpertClient>(test_node);
  auto planner_client = std::make_shared<plansys2::PlannerClient>(test_node);

  std::string pkgpath = ament_index_cpp::get_package_share_directory("plansys2_executor");

  domain_node->set_parameter({"model_file", pkgpath + "/pddl/factory.pddl"});
  problem_node->set_parameter({"model_file", pkgpath + "/pddl/factory.pddl"});

  rclcpp::executors::MultiThreadedExecutor exe(rclcpp::executor::ExecutorArgs(), 8);

  exe.add_node(domain_node->get_node_base_interface());
  exe.add_node(problem_node->get_node_base_interface());
  exe.add_node(planner_node->get_node_base_interface());

  bool finish = false;
  std::thread t([&]() {
      while (!finish) {exe.spin_some();}
    });


  domain_node->trigger_transition(lifecycle_msgs::msg::Transition::TRANSITION_CONFIGURE);
  problem_node->trigger_transition(lifecycle_msgs::msg::Transition::TRANSITION_CONFIGURE);

  planner_node->trigger_transition(lifecycle_msgs::msg::Transition::TRANSITION_CONFIGURE);

  {
    rclcpp::Rate rate(10);
    auto start = test_node->now();
    while ((test_node->now() - start).seconds() < 0.5) {
      rate.sleep();
    }
  }

  domain_node->trigger_transition(lifecycle_msgs::msg::Transition::TRANSITION_ACTIVATE);
  problem_node->trigger_transition(lifecycle_msgs::msg::Transition::TRANSITION_ACTIVATE);
  planner_node->trigger_transition(lifecycle_msgs::msg::Transition::TRANSITION_ACTIVATE);

  {
    rclcpp::Rate rate(10);
    auto start = test_node->now();
    while ((test_node->now() - start).seconds() < 0.5) {
      rate.sleep();
    }
  }

  ASSERT_TRUE(problem_client->addInstance({"robot1", "robot"}));
  ASSERT_TRUE(problem_client->addInstance({"robot2", "robot"}));
  ASSERT_TRUE(problem_client->addInstance({"robot3", "robot"}));

  ASSERT_TRUE(problem_client->addInstance({"wheels_zone", "zone"}));
  ASSERT_TRUE(problem_client->addInstance({"steering_wheels_zone", "zone"}));
  ASSERT_TRUE(problem_client->addInstance({"body_car_zone", "zone"}));
  ASSERT_TRUE(problem_client->addInstance({"assembly_zone", "zone"}));

  ASSERT_TRUE(problem_client->addInstance({"wheel_1", "piece"}));
  ASSERT_TRUE(problem_client->addInstance({"wheel_2", "piece"}));
  ASSERT_TRUE(problem_client->addInstance({"wheel_3", "piece"}));
  ASSERT_TRUE(problem_client->addInstance({"body_car_1", "piece"}));
  ASSERT_TRUE(problem_client->addInstance({"body_car_2", "piece"}));
  ASSERT_TRUE(problem_client->addInstance({"body_car_3", "piece"}));
  ASSERT_TRUE(problem_client->addInstance({"steering_wheel_1", "piece"}));
  ASSERT_TRUE(problem_client->addInstance({"steering_wheel_2", "piece"}));
  ASSERT_TRUE(problem_client->addInstance({"steering_wheel_3", "piece"}));

  ASSERT_TRUE(problem_client->addInstance({"car_1", "car"}));
  ASSERT_TRUE(problem_client->addInstance({"car_2", "car"}));
  ASSERT_TRUE(problem_client->addInstance({"car_3", "car"}));

  std::vector<std::string> predicates = {
    "(robot_at robot1 assembly_zone)",
    "(robot_at robot2 assembly_zone)",
    "(robot_at robot3 assembly_zone)",
    "(is_assembly_zone assembly_zone)",
    "(robot_available robot1)",
    "(robot_available robot2)",
    "(robot_available robot3)",
    "(piece_at wheel_1 wheels_zone)",
    "(piece_at body_car_1 body_car_zone)",
    "(piece_at steering_wheel_1 steering_wheels_zone)",
    "(piece_is_wheel wheel_1)",
    "(piece_is_body_car body_car_1)",
    "(piece_is_steering_wheel steering_wheel_1)",
    "(piece_at wheel_2 wheels_zone)",
    "(piece_at body_car_2 body_car_zone)",
    "(piece_at steering_wheel_2 steering_wheels_zone)",
    "(piece_is_wheel wheel_2)",
    "(piece_is_body_car body_car_2)",
    "(piece_is_steering_wheel steering_wheel_2)",
    "(piece_at wheel_3 wheels_zone)",
    "(piece_at body_car_3 body_car_zone)",
    "(piece_at steering_wheel_3 steering_wheels_zone)",
    "(piece_is_wheel wheel_3)",
    "(piece_is_body_car body_car_3)",
    "(piece_is_steering_wheel steering_wheel_3)",
    "(piece_not_used wheel_1)",
    "(piece_not_used wheel_2)",
    "(piece_not_used wheel_3)",
    "(piece_not_used body_car_1)",
    "(piece_not_used body_car_2)",
    "(piece_not_used body_car_3)",
    "(piece_not_used steering_wheel_1)",
    "(piece_not_used steering_wheel_2)",
    "(piece_not_used steering_wheel_3)"};

  for (const auto & pred : predicates) {
    ASSERT_TRUE(problem_client->addPredicate(parser::pddl::tree::Predicate(pred)));
  }

  ASSERT_TRUE(problem_client->setGoal(parser::pddl::tree::Goal("(and (car_assembled car_1))")));

  auto plan = planner_client->getPlan(domain_client->getDomain(), problem_client->getProblem());
  ASSERT_TRUE(plan);

  plansys2::BTBuilder exec_tree(test_node);
  auto tree_str = exec_tree.get_tree(plan.value());

  finish = true;
  t.join();
}

class ExecuteActionTest : public plansys2::ExecuteAction
{
public:
  ExecuteActionTest(
    const std::string & xml_tag_name,
    const BT::NodeConfiguration & conf)
  : ExecuteAction(xml_tag_name, conf) {}

  void halt() override
  {
    halted_ = true;
    ExecuteAction::halt();
  }

  BT::NodeStatus tick() override
  {
    halted_ = false;
    test_status = ExecuteAction::tick();
    return test_status;
  }

  static bool halted_;
  static BT::NodeStatus test_status;
};

class WaitActionTest : public plansys2::WaitAction
{
public:
  WaitActionTest(
    const std::string & xml_tag_name,
    const BT::NodeConfiguration & conf)
  : WaitAction(xml_tag_name, conf) {}

  void halt() override
  {
    halted_ = true;
    WaitAction::halt();
  }

  BT::NodeStatus tick() override
  {
    test_status = WaitAction::tick();
    return test_status;
  }

  static bool halted_;
  static BT::NodeStatus test_status;
};

class CheckOverAllReqTest : public plansys2::CheckOverAllReq
{
public:
  CheckOverAllReqTest(
    const std::string & xml_tag_name,
    const BT::NodeConfiguration & conf)
  : CheckOverAllReq(xml_tag_name, conf) {}

  void halt() override
  {
    halted_ = true;
    CheckOverAllReq::halt();
  }

  BT::NodeStatus tick() override
  {
    test_status = CheckOverAllReq::tick();
    return test_status;
  }

  static bool halted_;
  static BT::NodeStatus test_status;
};

class WaitAtStartReqTest : public plansys2::WaitAtStartReq
{
public:
  WaitAtStartReqTest(
    const std::string & xml_tag_name,
    const BT::NodeConfiguration & conf)
  : WaitAtStartReq(xml_tag_name, conf) {}

  void halt() override
  {
    halted_ = true;
    WaitAtStartReq::halt();
  }

  BT::NodeStatus tick() override
  {
    test_status = WaitAtStartReq::tick();
    return test_status;
  }

  static bool halted_;
  static BT::NodeStatus test_status;
};

class CheckAtEndReqTest : public plansys2::CheckAtEndReq
{
public:
  CheckAtEndReqTest(
    const std::string & xml_tag_name,
    const BT::NodeConfiguration & conf)
  : CheckAtEndReq(xml_tag_name, conf) {}

  void halt() override
  {
    halted_ = true;
    CheckAtEndReq::halt();
  }

  BT::NodeStatus tick() override
  {
    test_status = CheckAtEndReq::tick();
    return test_status;
  }

  static bool halted_;
  static BT::NodeStatus test_status;
};

class ApplyAtStartEffectTest : public plansys2::ApplyAtStartEffect
{
public:
  ApplyAtStartEffectTest(
    const std::string & xml_tag_name,
    const BT::NodeConfiguration & conf)
  : ApplyAtStartEffect(xml_tag_name, conf) {}

  void halt() override
  {
    halted_ = true;
    ApplyAtStartEffect::halt();
  }

  BT::NodeStatus tick() override
  {
    test_status = ApplyAtStartEffect::tick();
    return test_status;
  }

  static bool halted_;
  static BT::NodeStatus test_status;
};

class ApplyAtEndEffectTest : public plansys2::ApplyAtEndEffect
{
public:
  ApplyAtEndEffectTest(
    const std::string & xml_tag_name,
    const BT::NodeConfiguration & conf)
  : ApplyAtEndEffect(xml_tag_name, conf) {}

  void halt() override
  {
    halted_ = true;
    ApplyAtEndEffect::halt();
  }

  BT::NodeStatus tick() override
  {
    test_status = ApplyAtEndEffect::tick();
    return test_status;
  }

  static bool halted_;
  static BT::NodeStatus test_status;
};

BT::NodeStatus ExecuteActionTest::test_status = BT::NodeStatus::IDLE;
BT::NodeStatus WaitActionTest::test_status = BT::NodeStatus::IDLE;
BT::NodeStatus CheckOverAllReqTest::test_status = BT::NodeStatus::IDLE;
BT::NodeStatus WaitAtStartReqTest::test_status = BT::NodeStatus::IDLE;
BT::NodeStatus CheckAtEndReqTest::test_status = BT::NodeStatus::IDLE;
BT::NodeStatus ApplyAtStartEffectTest::test_status = BT::NodeStatus::IDLE;
BT::NodeStatus ApplyAtEndEffectTest::test_status = BT::NodeStatus::IDLE;

bool ExecuteActionTest::halted_ = false;
bool WaitActionTest::halted_ = false;
bool CheckOverAllReqTest::halted_ = false;
bool WaitAtStartReqTest::halted_ = false;
bool CheckAtEndReqTest::halted_ = false;
bool ApplyAtStartEffectTest::halted_ = false;
bool ApplyAtEndEffectTest::halted_ = false;

TEST(problem_expert, action_real_action_1)
{
  auto test_node = rclcpp::Node::make_shared("action_real_action_1");
  auto test_lf_node = rclcpp_lifecycle::LifecycleNode::make_shared("test_lf_node");
  auto domain_node = std::make_shared<plansys2::DomainExpertNode>();
  auto problem_node = std::make_shared<plansys2::ProblemExpertNode>();
  auto planner_node = std::make_shared<plansys2::PlannerNode>();

  auto move_action_node = MoveAction::make_shared("move_action_performer", 100ms);
  move_action_node->set_parameter({"action_name", "move"});

  auto domain_client = std::make_shared<plansys2::DomainExpertClient>(test_node);
  auto problem_client = std::make_shared<plansys2::ProblemExpertClient>(test_node);
  auto planner_client = std::make_shared<plansys2::PlannerClient>(test_node);

  std::string pkgpath = ament_index_cpp::get_package_share_directory("plansys2_executor");

  domain_node->set_parameter({"model_file", pkgpath + "/pddl/factory3.pddl"});
  problem_node->set_parameter({"model_file", pkgpath + "/pddl/factory3.pddl"});

  rclcpp::executors::MultiThreadedExecutor exe(rclcpp::executor::ExecutorArgs(), 8);

  exe.add_node(domain_node->get_node_base_interface());
  exe.add_node(problem_node->get_node_base_interface());
  exe.add_node(planner_node->get_node_base_interface());
  exe.add_node(move_action_node->get_node_base_interface());
  exe.add_node(test_lf_node->get_node_base_interface());


  bool finish = false;
  std::thread t([&]() {
      while (!finish) {exe.spin_some();}
    });


  domain_node->trigger_transition(lifecycle_msgs::msg::Transition::TRANSITION_CONFIGURE);
  problem_node->trigger_transition(lifecycle_msgs::msg::Transition::TRANSITION_CONFIGURE);
  move_action_node->trigger_transition(lifecycle_msgs::msg::Transition::TRANSITION_CONFIGURE);
  test_lf_node->trigger_transition(lifecycle_msgs::msg::Transition::TRANSITION_CONFIGURE);

  planner_node->trigger_transition(lifecycle_msgs::msg::Transition::TRANSITION_CONFIGURE);

  {
    rclcpp::Rate rate(10);
    auto start = test_node->now();
    while ((test_node->now() - start).seconds() < 0.5) {
      rate.sleep();
    }
  }

  domain_node->trigger_transition(lifecycle_msgs::msg::Transition::TRANSITION_ACTIVATE);
  problem_node->trigger_transition(lifecycle_msgs::msg::Transition::TRANSITION_ACTIVATE);
  planner_node->trigger_transition(lifecycle_msgs::msg::Transition::TRANSITION_ACTIVATE);
  test_lf_node->trigger_transition(lifecycle_msgs::msg::Transition::TRANSITION_ACTIVATE);

  {
    rclcpp::Rate rate(10);
    auto start = test_node->now();
    while ((test_node->now() - start).seconds() < 0.5) {
      rate.sleep();
    }
  }

  ASSERT_TRUE(problem_client->addInstance({"r2d2", "robot"}));
  ASSERT_TRUE(problem_client->addInstance({"wheels_zone", "zone"}));
  ASSERT_TRUE(problem_client->addInstance({"steering_wheels_zone", "zone"}));
  ASSERT_TRUE(problem_client->addInstance({"body_car_zone", "zone"}));
  ASSERT_TRUE(problem_client->addInstance({"assembly_zone", "zone"}));

  std::string bt_xml_tree =
    R"(
    <root main_tree_to_execute="MainTree">
      <BehaviorTree ID="MainTree">
        <Sequence name="(move r2d2 steering_wheels_zone assembly_zone):0">
          <WaitAtStartReq action="other"/>
          <ApplyAtStartEffect action="(move r2d2 steering_wheels_zone assembly_zone):0"/>
          <ReactiveSequence name="(move r2d2 steering_wheels_zone assembly_zone):0">
            <CheckOverAllReq action="(move r2d2 steering_wheels_zone assembly_zone):0"/>
            <ExecuteAction action="(move r2d2 steering_wheels_zone assembly_zone):0"/>
          </ReactiveSequence>
          <CheckAtEndReq action="(move r2d2 steering_wheels_zone assembly_zone):0"/>
          <ApplyAtEndEffect action="(move r2d2 steering_wheels_zone assembly_zone):0"/>
        </Sequence>
      </BehaviorTree>
    </root>
  )";

  auto action_map = std::make_shared<std::map<std::string, plansys2::ActionExecutionInfo>>();
  (*action_map)["(move r2d2 steering_wheels_zone assembly_zone):0"] =
    plansys2::ActionExecutionInfo();
  (*action_map)["(move r2d2 steering_wheels_zone assembly_zone):0"].action_executor =
    plansys2::ActionExecutor::make_shared(
    "(move r2d2 steering_wheels_zone assembly_zone)", test_lf_node);
  (*action_map)["(move r2d2 steering_wheels_zone assembly_zone):0"].durative_action_info =
    plansys2::get_action_from_string(
    "(move r2d2 steering_wheels_zone assembly_zone):0", domain_client);

  auto blackboard = BT::Blackboard::create();

  blackboard->set("action_map", action_map);
  blackboard->set("node", test_lf_node);
  blackboard->set("domain_client", domain_client);
  blackboard->set("problem_client", problem_client);

  BT::BehaviorTreeFactory factory;
  factory.registerNodeType<ExecuteActionTest>("ExecuteAction");
  factory.registerNodeType<WaitActionTest>("WaitAction");
  factory.registerNodeType<CheckOverAllReqTest>("CheckOverAllReq");
  factory.registerNodeType<WaitAtStartReqTest>("WaitAtStartReq");
  factory.registerNodeType<CheckAtEndReqTest>("CheckAtEndReq");
  factory.registerNodeType<ApplyAtStartEffectTest>("ApplyAtStartEffect");
  factory.registerNodeType<ApplyAtEndEffectTest>("ApplyAtEndEffect");

  // Test WaitAtStartReq
  try {
    auto tree = factory.createTreeFromText(bt_xml_tree, blackboard);

    auto status = BT::NodeStatus::RUNNING;

    for (int i = 0; i < 10; i++) {
      status = tree.tickRoot();
      ASSERT_EQ(status, BT::NodeStatus::RUNNING);
      ASSERT_EQ(WaitAtStartReqTest::test_status, BT::NodeStatus::RUNNING);
    }
  } catch (const std::exception & e) {
    std::cerr << e.what() << '\n';
  }

  // Test ApplyAtStartEffect and CheckOverAllReq
  bt_xml_tree =
    R"(
    <root main_tree_to_execute="MainTree">
      <BehaviorTree ID="MainTree">
        <Sequence name="(move r2d2 steering_wheels_zone assembly_zone):0">
          <ApplyAtStartEffect action="(move r2d2 steering_wheels_zone assembly_zone):0"/>
          <ReactiveSequence name="(move r2d2 steering_wheels_zone assembly_zone):0">
            <CheckOverAllReq action="(move r2d2 steering_wheels_zone assembly_zone):0"/>
            <ExecuteAction action="(move r2d2 steering_wheels_zone assembly_zone):0"/>
          </ReactiveSequence>
          <CheckAtEndReq action="(move r2d2 steering_wheels_zone assembly_zone):0"/>
          <ApplyAtEndEffect action="(move r2d2 steering_wheels_zone assembly_zone):0"/>
        </Sequence>
      </BehaviorTree>
    </root>
  )";


  std::vector<std::string> predicates = {
    "(robot_at r2d2 steering_wheels_zone)",
    "(robot_available r2d2)",
    "(battery_full r2d2)",
  };

  for (const auto & pred : predicates) {
    ASSERT_TRUE(problem_client->addPredicate(parser::pddl::tree::Predicate(pred)));
  }

  try {
    auto tree = factory.createTreeFromText(bt_xml_tree, blackboard);

    auto status = BT::NodeStatus::RUNNING;

    ASSERT_TRUE(
      problem_client->existPredicate(parser::pddl::tree::Predicate("(robot_available r2d2)")));
    status = tree.tickRoot();

    ASSERT_EQ(ApplyAtStartEffectTest::test_status, BT::NodeStatus::SUCCESS);
    ASSERT_FALSE(
      problem_client->existPredicate(parser::pddl::tree::Predicate("(robot_available r2d2)")));
    ASSERT_FALSE(
      problem_client->existPredicate(
        parser::pddl::tree::Predicate("(robot_at r2d2 steering_wheels_zone)")));

    status = tree.tickRoot();
    ASSERT_EQ(CheckOverAllReqTest::test_status, BT::NodeStatus::SUCCESS);
    ASSERT_EQ(ExecuteActionTest::test_status, BT::NodeStatus::RUNNING);
    status = tree.tickRoot();
    ASSERT_EQ(CheckOverAllReqTest::test_status, BT::NodeStatus::SUCCESS);
    ASSERT_EQ(ExecuteActionTest::test_status, BT::NodeStatus::RUNNING);

    ASSERT_TRUE(
      problem_client->removePredicate(parser::pddl::tree::Predicate("(battery_full r2d2)")));

    status = tree.tickRoot();
    ASSERT_EQ(CheckOverAllReqTest::test_status, BT::NodeStatus::FAILURE);
    ASSERT_EQ(status, BT::NodeStatus::FAILURE);
  } catch (const std::exception & e) {
    std::cerr << e.what() << '\n';
  }

  // Test CheckAtEndReq and ApplyAtEndEffect
  (*action_map)["(move r2d2 steering_wheels_zone assembly_zone):0"].at_start_effects_applied =
    false;

  ApplyAtStartEffectTest::test_status = BT::NodeStatus::IDLE;

  for (const auto & pred : predicates) {
    ASSERT_TRUE(problem_client->addPredicate(parser::pddl::tree::Predicate(pred)));
  }

  try {
    auto tree = factory.createTreeFromText(bt_xml_tree, blackboard);

    auto status = BT::NodeStatus::RUNNING;

    ASSERT_TRUE(
      problem_client->existPredicate(parser::pddl::tree::Predicate("(robot_available r2d2)")));

    while (ApplyAtStartEffectTest::test_status != BT::NodeStatus::SUCCESS) {
      status = tree.tickRoot();
    }

    ASSERT_FALSE(
      problem_client->existPredicate(
        parser::pddl::tree::Predicate("(robot_at r2d2 assembly_zone)")));
    ASSERT_FALSE(
      problem_client->existPredicate(parser::pddl::tree::Predicate("(robot_available r2d2)")));

    while (ExecuteActionTest::test_status != BT::NodeStatus::SUCCESS) {
      status = tree.tickRoot();
      ASSERT_EQ(CheckOverAllReqTest::test_status, BT::NodeStatus::SUCCESS);
    }

    while (ApplyAtEndEffectTest::test_status != BT::NodeStatus::SUCCESS) {
      status = tree.tickRoot();
    }

    ASSERT_TRUE(
      problem_client->existPredicate(
        parser::pddl::tree::Predicate("(robot_at r2d2 assembly_zone)")));
    ASSERT_TRUE(
      problem_client->existPredicate(parser::pddl::tree::Predicate("(robot_available r2d2)")));
  } catch (const std::exception & e) {
    std::cerr << e.what() << '\n';
  }


  ExecuteActionTest::test_status = BT::NodeStatus::IDLE;
  WaitActionTest::test_status = BT::NodeStatus::IDLE;
  CheckOverAllReqTest::test_status = BT::NodeStatus::IDLE;
  WaitAtStartReqTest::test_status = BT::NodeStatus::IDLE;
  CheckAtEndReqTest::test_status = BT::NodeStatus::IDLE;
  ApplyAtStartEffectTest::test_status = BT::NodeStatus::IDLE;
  ApplyAtEndEffectTest::test_status = BT::NodeStatus::IDLE;

  ExecuteActionTest::halted_ = false;
  WaitActionTest::halted_ = false;
  CheckOverAllReqTest::halted_ = false;
  WaitAtStartReqTest::halted_ = false;
  CheckAtEndReqTest::halted_ = false;
  ApplyAtStartEffectTest::halted_ = false;
  ApplyAtEndEffectTest::halted_ = false;

  finish = true;
  t.join();
}

TEST(problem_expert, cancel_bt_execution)
{
  auto test_node = rclcpp::Node::make_shared("action_real_action_1");
  auto test_lf_node = rclcpp_lifecycle::LifecycleNode::make_shared("test_lf_node");
  auto domain_node = std::make_shared<plansys2::DomainExpertNode>();
  auto problem_node = std::make_shared<plansys2::ProblemExpertNode>();
  auto planner_node = std::make_shared<plansys2::PlannerNode>();

  auto move_action_node = MoveAction::make_shared("move_action_performer", 100ms);
  move_action_node->set_parameter({"action_name", "move"});

  auto domain_client = std::make_shared<plansys2::DomainExpertClient>(test_node);
  auto problem_client = std::make_shared<plansys2::ProblemExpertClient>(test_node);
  auto planner_client = std::make_shared<plansys2::PlannerClient>(test_node);

  std::string pkgpath = ament_index_cpp::get_package_share_directory("plansys2_executor");

  domain_node->set_parameter({"model_file", pkgpath + "/pddl/factory3.pddl"});
  problem_node->set_parameter({"model_file", pkgpath + "/pddl/factory3.pddl"});

  rclcpp::executors::MultiThreadedExecutor exe(rclcpp::executor::ExecutorArgs(), 8);

  exe.add_node(domain_node->get_node_base_interface());
  exe.add_node(problem_node->get_node_base_interface());
  exe.add_node(planner_node->get_node_base_interface());
  exe.add_node(move_action_node->get_node_base_interface());
  exe.add_node(test_lf_node->get_node_base_interface());


  bool finish = false;
  std::thread t([&]() {
      while (!finish) {exe.spin_some();}
    });


  domain_node->trigger_transition(lifecycle_msgs::msg::Transition::TRANSITION_CONFIGURE);
  problem_node->trigger_transition(lifecycle_msgs::msg::Transition::TRANSITION_CONFIGURE);
  move_action_node->trigger_transition(lifecycle_msgs::msg::Transition::TRANSITION_CONFIGURE);
  test_lf_node->trigger_transition(lifecycle_msgs::msg::Transition::TRANSITION_CONFIGURE);

  planner_node->trigger_transition(lifecycle_msgs::msg::Transition::TRANSITION_CONFIGURE);

  {
    rclcpp::Rate rate(10);
    auto start = test_node->now();
    while ((test_node->now() - start).seconds() < 0.5) {
      rate.sleep();
    }
  }

  domain_node->trigger_transition(lifecycle_msgs::msg::Transition::TRANSITION_ACTIVATE);
  problem_node->trigger_transition(lifecycle_msgs::msg::Transition::TRANSITION_ACTIVATE);
  planner_node->trigger_transition(lifecycle_msgs::msg::Transition::TRANSITION_ACTIVATE);
  test_lf_node->trigger_transition(lifecycle_msgs::msg::Transition::TRANSITION_ACTIVATE);

  {
    rclcpp::Rate rate(10);
    auto start = test_node->now();
    while ((test_node->now() - start).seconds() < 0.5) {
      rate.sleep();
    }
  }

  ASSERT_TRUE(problem_client->addInstance({"r2d2", "robot"}));
  ASSERT_TRUE(problem_client->addInstance({"wheels_zone", "zone"}));
  ASSERT_TRUE(problem_client->addInstance({"steering_wheels_zone", "zone"}));
  ASSERT_TRUE(problem_client->addInstance({"body_car_zone", "zone"}));
  ASSERT_TRUE(problem_client->addInstance({"assembly_zone", "zone"}));

  std::string bt_xml_tree =
    R"(
    <root main_tree_to_execute="MainTree">
      <BehaviorTree ID="MainTree">
        <Sequence name="(move r2d2 steering_wheels_zone assembly_zone):0">
          <ApplyAtStartEffect action="(move r2d2 steering_wheels_zone assembly_zone):0"/>
          <ReactiveSequence name="(move r2d2 steering_wheels_zone assembly_zone):0">
            <CheckOverAllReq action="(move r2d2 steering_wheels_zone assembly_zone):0"/>
            <ExecuteAction action="(move r2d2 steering_wheels_zone assembly_zone):0"/>
          </ReactiveSequence>
          <CheckAtEndReq action="(move r2d2 steering_wheels_zone assembly_zone):0"/>
          <ApplyAtEndEffect action="(move r2d2 steering_wheels_zone assembly_zone):0"/>
        </Sequence>
      </BehaviorTree>
    </root>
  )";

  auto action_map = std::make_shared<std::map<std::string, plansys2::ActionExecutionInfo>>();
  (*action_map)["(move r2d2 steering_wheels_zone assembly_zone):0"] =
    plansys2::ActionExecutionInfo();
  (*action_map)["(move r2d2 steering_wheels_zone assembly_zone):0"].action_executor =
    plansys2::ActionExecutor::make_shared(
    "(move r2d2 steering_wheels_zone assembly_zone)", test_lf_node);
  (*action_map)["(move r2d2 steering_wheels_zone assembly_zone):0"].durative_action_info =
    plansys2::get_action_from_string(
    "(move r2d2 steering_wheels_zone assembly_zone):0", domain_client);

  auto blackboard = BT::Blackboard::create();

  blackboard->set("action_map", action_map);
  blackboard->set("node", test_lf_node);
  blackboard->set("domain_client", domain_client);
  blackboard->set("problem_client", problem_client);

  BT::BehaviorTreeFactory factory;
  factory.registerNodeType<ExecuteActionTest>("ExecuteAction");
  factory.registerNodeType<WaitActionTest>("WaitAction");
  factory.registerNodeType<CheckOverAllReqTest>("CheckOverAllReq");
  factory.registerNodeType<WaitAtStartReqTest>("WaitAtStartReq");
  factory.registerNodeType<CheckAtEndReqTest>("CheckAtEndReq");
  factory.registerNodeType<ApplyAtStartEffectTest>("ApplyAtStartEffect");
  factory.registerNodeType<ApplyAtEndEffectTest>("ApplyAtEndEffect");

  std::vector<std::string> predicates = {
    "(robot_at r2d2 steering_wheels_zone)",
    "(robot_available r2d2)",
    "(battery_full r2d2)",
  };

  for (const auto & pred : predicates) {
    ASSERT_TRUE(problem_client->addPredicate(parser::pddl::tree::Predicate(pred)));
  }

  try {
    auto tree = factory.createTreeFromText(bt_xml_tree, blackboard);

    auto status = BT::NodeStatus::RUNNING;

    ASSERT_TRUE(
      problem_client->existPredicate(parser::pddl::tree::Predicate("(robot_available r2d2)")));
    status = tree.tickRoot();

    ASSERT_EQ(ApplyAtStartEffectTest::test_status, BT::NodeStatus::SUCCESS);
    ASSERT_FALSE(
      problem_client->existPredicate(parser::pddl::tree::Predicate("(robot_available r2d2)")));
    ASSERT_FALSE(
      problem_client->existPredicate(
        parser::pddl::tree::Predicate("(robot_at r2d2 steering_wheels_zone)")));

    status = tree.tickRoot();
    ASSERT_EQ(CheckOverAllReqTest::test_status, BT::NodeStatus::SUCCESS);
    ASSERT_EQ(ExecuteActionTest::test_status, BT::NodeStatus::RUNNING);
    status = tree.tickRoot();
    ASSERT_EQ(CheckOverAllReqTest::test_status, BT::NodeStatus::SUCCESS);
    ASSERT_EQ(ExecuteActionTest::test_status, BT::NodeStatus::RUNNING);

    tree.haltTree();

    ASSERT_EQ(ExecuteActionTest::test_status, BT::NodeStatus::RUNNING);
    ASSERT_EQ(CheckOverAllReqTest::test_status, BT::NodeStatus::SUCCESS);
    ASSERT_EQ(CheckAtEndReqTest::test_status, BT::NodeStatus::IDLE);
    ASSERT_EQ(ApplyAtStartEffectTest::test_status, BT::NodeStatus::SUCCESS);
    ASSERT_EQ(ApplyAtEndEffectTest::test_status, BT::NodeStatus::IDLE);

    ASSERT_TRUE(ExecuteActionTest::halted_);
    ASSERT_TRUE(CheckOverAllReqTest::halted_);
    ASSERT_TRUE(CheckAtEndReqTest::halted_);
    ASSERT_TRUE(ApplyAtStartEffectTest::halted_);
    ASSERT_TRUE(ApplyAtEndEffectTest::halted_);

    tree = factory.createTreeFromText(bt_xml_tree, blackboard);

    status = tree.tickRoot();
    status = tree.tickRoot();
    status = tree.tickRoot();
    ASSERT_EQ(ApplyAtStartEffectTest::test_status, BT::NodeStatus::SUCCESS);
    ASSERT_EQ(CheckOverAllReqTest::test_status, BT::NodeStatus::SUCCESS);
    ASSERT_EQ(ExecuteActionTest::test_status, BT::NodeStatus::RUNNING);
  } catch (const std::exception & e) {
    std::cerr << e.what() << '\n';
  }

  ExecuteActionTest::test_status = BT::NodeStatus::IDLE;
  WaitActionTest::test_status = BT::NodeStatus::IDLE;
  CheckOverAllReqTest::test_status = BT::NodeStatus::IDLE;
  WaitAtStartReqTest::test_status = BT::NodeStatus::IDLE;
  CheckAtEndReqTest::test_status = BT::NodeStatus::IDLE;
  ApplyAtStartEffectTest::test_status = BT::NodeStatus::IDLE;
  ApplyAtEndEffectTest::test_status = BT::NodeStatus::IDLE;

  ExecuteActionTest::halted_ = false;
  WaitActionTest::halted_ = false;
  CheckOverAllReqTest::halted_ = false;
  WaitAtStartReqTest::halted_ = false;
  CheckAtEndReqTest::halted_ = false;
  ApplyAtStartEffectTest::halted_ = false;
  ApplyAtEndEffectTest::halted_ = false;

  finish = true;
  t.join();
}

class ExecutorNodeTest : public plansys2::ExecutorNode
{
public:
  bool is_cancelled() {return cancel_plan_requested_;}
};

TEST(problem_expert, executor_client_execute_plan)
{
  auto test_node_1 = rclcpp::Node::make_shared("test_node_1");
  auto test_node_2 = rclcpp::Node::make_shared("test_node_2");
  auto test_node_3 = rclcpp::Node::make_shared("test_node_3");
  auto test_lf_node = rclcpp_lifecycle::LifecycleNode::make_shared("test_lf_node");
  auto domain_node = std::make_shared<plansys2::DomainExpertNode>();
  auto problem_node = std::make_shared<plansys2::ProblemExpertNode>();
  auto planner_node = std::make_shared<plansys2::PlannerNode>();
  auto executor_node = std::make_shared<ExecutorNodeTest>();

  auto move_action_node = MoveAction::make_shared("move_action_performer", 100ms);
  move_action_node->set_parameter({"action_name", "move"});

  auto domain_client = std::make_shared<plansys2::DomainExpertClient>(test_node_1);
  auto problem_client = std::make_shared<plansys2::ProblemExpertClient>(test_node_1);
  auto planner_client = std::make_shared<plansys2::PlannerClient>(test_node_2);
  auto executor_client = std::make_shared<plansys2::ExecutorClient>(test_node_3);

  std::string pkgpath = ament_index_cpp::get_package_share_directory("plansys2_executor");

  domain_node->set_parameter({"model_file", pkgpath + "/pddl/factory3.pddl"});
  problem_node->set_parameter({"model_file", pkgpath + "/pddl/factory3.pddl"});

  rclcpp::executors::MultiThreadedExecutor exe(rclcpp::executor::ExecutorArgs(), 8);

  exe.add_node(domain_node->get_node_base_interface());
  exe.add_node(problem_node->get_node_base_interface());
  exe.add_node(planner_node->get_node_base_interface());
  exe.add_node(executor_node->get_node_base_interface());
  exe.add_node(move_action_node->get_node_base_interface());
  exe.add_node(test_lf_node->get_node_base_interface());


  bool finish = false;
  std::thread t([&]() {
      while (!finish) {exe.spin_some();}
    });


  domain_node->trigger_transition(lifecycle_msgs::msg::Transition::TRANSITION_CONFIGURE);
  problem_node->trigger_transition(lifecycle_msgs::msg::Transition::TRANSITION_CONFIGURE);
  planner_node->trigger_transition(lifecycle_msgs::msg::Transition::TRANSITION_CONFIGURE);
  move_action_node->trigger_transition(lifecycle_msgs::msg::Transition::TRANSITION_CONFIGURE);
  test_lf_node->trigger_transition(lifecycle_msgs::msg::Transition::TRANSITION_CONFIGURE);
  executor_node->trigger_transition(lifecycle_msgs::msg::Transition::TRANSITION_CONFIGURE);

  {
    rclcpp::Rate rate(10);
    auto start = test_node_1->now();
    while ((test_node_1->now() - start).seconds() < 0.5) {
      rate.sleep();
    }
  }

  domain_node->trigger_transition(lifecycle_msgs::msg::Transition::TRANSITION_ACTIVATE);
  problem_node->trigger_transition(lifecycle_msgs::msg::Transition::TRANSITION_ACTIVATE);
  planner_node->trigger_transition(lifecycle_msgs::msg::Transition::TRANSITION_ACTIVATE);
  executor_node->trigger_transition(lifecycle_msgs::msg::Transition::TRANSITION_ACTIVATE);
  test_lf_node->trigger_transition(lifecycle_msgs::msg::Transition::TRANSITION_ACTIVATE);

  {
    rclcpp::Rate rate(10);
    auto start = test_node_1->now();
    while ((test_node_1->now() - start).seconds() < 0.5) {
      rate.sleep();
    }
  }

  ASSERT_TRUE(problem_client->addInstance({"r2d2", "robot"}));
  ASSERT_TRUE(problem_client->addInstance({"wheels_zone", "zone"}));
  ASSERT_TRUE(problem_client->addInstance({"steering_wheels_zone", "zone"}));
  ASSERT_TRUE(problem_client->addInstance({"body_car_zone", "zone"}));
  ASSERT_TRUE(problem_client->addInstance({"assembly_zone", "zone"}));

  std::vector<std::string> predicates = {
    "(robot_at r2d2 steering_wheels_zone)",
    "(robot_available r2d2)",
    "(battery_full r2d2)",
  };

  for (const auto & pred : predicates) {
    ASSERT_TRUE(problem_client->addPredicate(parser::pddl::tree::Predicate(pred)));
  }
  problem_client->setGoal(
    plansys2::Goal(
      "(and(robot_at r2d2 assembly_zone))"));

  auto domain = domain_client->getDomain();
  auto problem = problem_client->getProblem();
  auto plan = planner_client->getPlan(domain, problem);
  ASSERT_FALSE(domain.empty());
  ASSERT_FALSE(problem.empty());
  ASSERT_TRUE(plan.has_value());

  {
    rclcpp::Rate rate(10);
    auto start = test_node_1->now();

    ASSERT_TRUE(executor_client->start_plan_execution());

    while (rclcpp::ok() && executor_client->execute_and_check_plan()) {
      auto feedback = executor_client->getFeedBack();
      ASSERT_LT(feedback.action_execution_status.size(), 2);
      rate.sleep();
    }
  }

  ASSERT_TRUE(
    problem_client->existPredicate(
      parser::pddl::tree::Predicate("(robot_at r2d2 assembly_zone)")));

  ASSERT_TRUE(executor_client->getResult().has_value());
  auto result = executor_client->getResult().value();

  ASSERT_TRUE(result.success);
  ASSERT_EQ(result.action_execution_status.size(), 1u);
  for (const auto & action_status : result.action_execution_status) {
    ASSERT_EQ(action_status.status, plansys2_msgs::msg::ActionExecutionInfo::SUCCEEDED);
  }

  problem_client->setGoal(
    plansys2::Goal(
      "(and(robot_at r2d2 body_car_zone))"));

  {
    rclcpp::Rate rate(10);
    auto start = test_node_1->now();

    ASSERT_TRUE(executor_client->start_plan_execution());

    while (rclcpp::ok() && executor_client->execute_and_check_plan()) {
      auto feedback = executor_client->getFeedBack();
      ASSERT_LT(feedback.action_execution_status.size(), 2);
      rate.sleep();
    }
  }

  ASSERT_TRUE(
    problem_client->existPredicate(
      parser::pddl::tree::Predicate("(robot_at r2d2 body_car_zone)")));

  ASSERT_TRUE(executor_client->getResult().has_value());
  result = executor_client->getResult().value();
  for (const auto & action_status : result.action_execution_status) {
    ASSERT_EQ(action_status.status, plansys2_msgs::msg::ActionExecutionInfo::SUCCEEDED);
  }

  finish = true;
  t.join();
}

class PatrolAction : public plansys2::ActionExecutorClient
{
public:
  using Ptr = std::shared_ptr<PatrolAction>;
  static Ptr make_shared(const std::string & node_name, const std::chrono::nanoseconds & rate)
  {
    return std::make_shared<PatrolAction>(node_name, rate);
  }


  PatrolAction(const std::string & id, const std::chrono::nanoseconds & rate)
  : ActionExecutorClient(id, rate)
  {
    executions_ = 0;
    cycles_ = 0;
  }

  CallbackReturnT
  on_activate(const rclcpp_lifecycle::State & state)
  {
    std::cerr << "PatrolAction::on_activate" << std::endl;
    counter_ = 0;

    return ActionExecutorClient::on_activate(state);
  }

  void do_work() override
  {
    RCLCPP_INFO_STREAM(get_logger(), "Executing [" << action_managed_ << "]");
    for (const auto & arg : current_arguments_) {
      RCLCPP_INFO_STREAM(get_logger(), "\t[" << arg << "]");
    }

    cycles_++;

    if (counter_++ > 1) {
      finish(true, 1.0, "completed");
      executions_++;
    } else {
      send_feedback((counter_ / 1.0) * 100.0, "running");
    }
  }

  int counter_;
  int executions_;
  int cycles_;
};

TEST(problem_expert, executor_client_ordered_sub_goals)
{
  auto test_node_1 = rclcpp::Node::make_shared("test_node_1");
  auto test_node_2 = rclcpp::Node::make_shared("test_node_2");
  auto test_node_3 = rclcpp::Node::make_shared("test_node_3");
  auto test_lf_node = rclcpp_lifecycle::LifecycleNode::make_shared("test_lf_node");
  auto domain_node = std::make_shared<plansys2::DomainExpertNode>();
  auto problem_node = std::make_shared<plansys2::ProblemExpertNode>();
  auto planner_node = std::make_shared<plansys2::PlannerNode>();
  auto executor_node = std::make_shared<ExecutorNodeTest>();

  auto move_action_node = MoveAction::make_shared("move_action_performer", 100ms);
  move_action_node->set_parameter({"action_name", "move"});

  auto patrol_action_node = PatrolAction::make_shared("patrol_action_performer", 100ms);
  patrol_action_node->set_parameter({"action_name", "patrol"});

  auto domain_client = std::make_shared<plansys2::DomainExpertClient>(test_node_1);
  auto problem_client = std::make_shared<plansys2::ProblemExpertClient>(test_node_1);
  auto planner_client = std::make_shared<plansys2::PlannerClient>(test_node_2);
  auto executor_client = std::make_shared<plansys2::ExecutorClient>(test_node_3);

  std::string pkgpath = ament_index_cpp::get_package_share_directory("plansys2_executor");

  domain_node->set_parameter({"model_file", pkgpath + "/pddl/domain_charging.pddl"});
  problem_node->set_parameter({"model_file", pkgpath + "/pddl/domain_charging.pddl"});

  rclcpp::executors::MultiThreadedExecutor exe(rclcpp::executor::ExecutorArgs(), 9);

  exe.add_node(domain_node->get_node_base_interface());
  exe.add_node(problem_node->get_node_base_interface());
  exe.add_node(planner_node->get_node_base_interface());
  exe.add_node(executor_node->get_node_base_interface());
  exe.add_node(move_action_node->get_node_base_interface());
  exe.add_node(patrol_action_node->get_node_base_interface());
  exe.add_node(test_lf_node->get_node_base_interface());

  bool finish = false;
  std::thread t([&]() {
      while (!finish) {exe.spin_some();}
    });

  domain_node->trigger_transition(lifecycle_msgs::msg::Transition::TRANSITION_CONFIGURE);
  problem_node->trigger_transition(lifecycle_msgs::msg::Transition::TRANSITION_CONFIGURE);
  planner_node->trigger_transition(lifecycle_msgs::msg::Transition::TRANSITION_CONFIGURE);
  move_action_node->trigger_transition(lifecycle_msgs::msg::Transition::TRANSITION_CONFIGURE);
  patrol_action_node->trigger_transition(lifecycle_msgs::msg::Transition::TRANSITION_CONFIGURE);
  test_lf_node->trigger_transition(lifecycle_msgs::msg::Transition::TRANSITION_CONFIGURE);
  executor_node->trigger_transition(lifecycle_msgs::msg::Transition::TRANSITION_CONFIGURE);

  {
    rclcpp::Rate rate(10);
    auto start = test_node_1->now();
    while ((test_node_1->now() - start).seconds() < 0.5) {
      rate.sleep();
    }
  }

  domain_node->trigger_transition(lifecycle_msgs::msg::Transition::TRANSITION_ACTIVATE);
  problem_node->trigger_transition(lifecycle_msgs::msg::Transition::TRANSITION_ACTIVATE);
  planner_node->trigger_transition(lifecycle_msgs::msg::Transition::TRANSITION_ACTIVATE);
  executor_node->trigger_transition(lifecycle_msgs::msg::Transition::TRANSITION_ACTIVATE);
  test_lf_node->trigger_transition(lifecycle_msgs::msg::Transition::TRANSITION_ACTIVATE);

  {
    rclcpp::Rate rate(10);
    auto start = test_node_1->now();
    while ((test_node_1->now() - start).seconds() < 0.5) {
      rate.sleep();
    }
  }

  ASSERT_TRUE(problem_client->addInstance({"r2d2", "robot"}));
  ASSERT_TRUE(problem_client->addInstance({"wp0", "waypoint"}));
  ASSERT_TRUE(problem_client->addInstance({"wp1", "waypoint"}));
  ASSERT_TRUE(problem_client->addInstance({"wp2", "waypoint"}));

  std::vector<std::string> predicates = {
    "(robot_at r2d2 wp0)",
    "(connected wp0 wp1)",
    "(connected wp1 wp0)",
    "(connected wp0 wp2)",
    "(connected wp2 wp0)",
    "(connected wp1 wp2)",
    "(connected wp2 wp1)",
  };
  for (const auto & pred : predicates) {
    ASSERT_TRUE(problem_client->addPredicate(parser::pddl::tree::Predicate(pred)));
  }

  std::vector<std::string> functions = {
    "(= (speed r2d2) 1.0)",
    "(= (max_range r2d2) 100.0)",
    "(= (state_of_charge r2d2) 100.0)",
    "(= (distance wp0 wp1) 5.0)",
    "(= (distance wp1 wp0) 5.0)",
    "(= (distance wp0 wp2) 15.0)",
    "(= (distance wp2 wp0) 15.0)",
    "(= (distance wp1 wp2) 5.0)",
    "(= (distance wp2 wp1) 5.0)",
  };
  for (const auto & func : functions) {
    ASSERT_TRUE(problem_client->addFunction(parser::pddl::tree::Function(func)));
  }

  problem_client->setGoal(
    plansys2::Goal(
      "(and(patrolled wp1) (patrolled wp2))"));

  std::vector<plansys2::Goal> expected_sub_goals = {
    plansys2::Goal("(and(patrolled wp1))"),
    plansys2::Goal("(and(patrolled wp2))"),
  };

  auto domain = domain_client->getDomain();
  auto problem = problem_client->getProblem();
  auto plan = planner_client->getPlan(domain, problem);
  ASSERT_FALSE(domain.empty());
  ASSERT_FALSE(problem.empty());
  ASSERT_TRUE(plan.has_value());

  {
    rclcpp::Rate rate(10);
    auto start = test_node_1->now();

    ASSERT_TRUE(executor_client->start_plan_execution());

    while (rclcpp::ok() && executor_client->execute_and_check_plan()) {
      auto feedback = executor_client->getFeedBack();

      ASSERT_LE(feedback.action_execution_status.size(), 4);
      rate.sleep();
    }
  }
  std::vector<plansys2::Goal> actual_sub_goals = executor_client->getOrderedSubGoals();

  ASSERT_EQ(actual_sub_goals.size(), expected_sub_goals.size());
  for (size_t i = 0; i < actual_sub_goals.size(); i++) {
    ASSERT_EQ(actual_sub_goals[i].toString(), expected_sub_goals[i].toString());
  }

  finish = true;
  t.join();
}

TEST(problem_expert, executor_client_cancel_plan)
{
  auto test_node_1 = rclcpp::Node::make_shared("test_node_1");
  auto test_node_2 = rclcpp::Node::make_shared("test_node_2");
  auto test_node_3 = rclcpp::Node::make_shared("test_node_3");
  auto test_lf_node = rclcpp_lifecycle::LifecycleNode::make_shared("test_lf_node");
  auto domain_node = std::make_shared<plansys2::DomainExpertNode>();
  auto problem_node = std::make_shared<plansys2::ProblemExpertNode>();
  auto planner_node = std::make_shared<plansys2::PlannerNode>();
  auto executor_node = std::make_shared<ExecutorNodeTest>();

  auto move_action_node = MoveAction::make_shared("move_action_performer", 1s);
  move_action_node->set_parameter({"action_name", "move"});

  auto domain_client = std::make_shared<plansys2::DomainExpertClient>(test_node_1);
  auto problem_client = std::make_shared<plansys2::ProblemExpertClient>(test_node_1);
  auto planner_client = std::make_shared<plansys2::PlannerClient>(test_node_2);
  auto executor_client = std::make_shared<plansys2::ExecutorClient>(test_node_3);

  std::string pkgpath = ament_index_cpp::get_package_share_directory("plansys2_executor");

  domain_node->set_parameter({"model_file", pkgpath + "/pddl/factory3.pddl"});
  problem_node->set_parameter({"model_file", pkgpath + "/pddl/factory3.pddl"});

  rclcpp::executors::MultiThreadedExecutor exe(rclcpp::executor::ExecutorArgs(), 8);

  exe.add_node(domain_node->get_node_base_interface());
  exe.add_node(problem_node->get_node_base_interface());
  exe.add_node(planner_node->get_node_base_interface());
  exe.add_node(executor_node->get_node_base_interface());
  exe.add_node(move_action_node->get_node_base_interface());
  exe.add_node(test_lf_node->get_node_base_interface());


  bool finish = false;
  std::thread t([&]() {
      while (!finish) {exe.spin_some();}
    });


  domain_node->trigger_transition(lifecycle_msgs::msg::Transition::TRANSITION_CONFIGURE);
  problem_node->trigger_transition(lifecycle_msgs::msg::Transition::TRANSITION_CONFIGURE);
  planner_node->trigger_transition(lifecycle_msgs::msg::Transition::TRANSITION_CONFIGURE);
  move_action_node->trigger_transition(lifecycle_msgs::msg::Transition::TRANSITION_CONFIGURE);
  test_lf_node->trigger_transition(lifecycle_msgs::msg::Transition::TRANSITION_CONFIGURE);
  executor_node->trigger_transition(lifecycle_msgs::msg::Transition::TRANSITION_CONFIGURE);

  {
    rclcpp::Rate rate(10);
    auto start = test_node_1->now();
    while ((test_node_1->now() - start).seconds() < 0.5) {
      rate.sleep();
    }
  }

  domain_node->trigger_transition(lifecycle_msgs::msg::Transition::TRANSITION_ACTIVATE);
  problem_node->trigger_transition(lifecycle_msgs::msg::Transition::TRANSITION_ACTIVATE);
  planner_node->trigger_transition(lifecycle_msgs::msg::Transition::TRANSITION_ACTIVATE);
  executor_node->trigger_transition(lifecycle_msgs::msg::Transition::TRANSITION_ACTIVATE);
  test_lf_node->trigger_transition(lifecycle_msgs::msg::Transition::TRANSITION_ACTIVATE);

  {
    rclcpp::Rate rate(10);
    auto start = test_node_1->now();
    while ((test_node_1->now() - start).seconds() < 0.5) {
      rate.sleep();
    }
  }

  ASSERT_TRUE(problem_client->addInstance({"r2d2", "robot"}));
  ASSERT_TRUE(problem_client->addInstance({"wheels_zone", "zone"}));
  ASSERT_TRUE(problem_client->addInstance({"steering_wheels_zone", "zone"}));
  ASSERT_TRUE(problem_client->addInstance({"body_car_zone", "zone"}));
  ASSERT_TRUE(problem_client->addInstance({"assembly_zone", "zone"}));

  std::vector<std::string> predicates = {
    "(robot_at r2d2 steering_wheels_zone)",
    "(robot_available r2d2)",
    "(battery_full r2d2)",
  };

  for (const auto & pred : predicates) {
    ASSERT_TRUE(problem_client->addPredicate(parser::pddl::tree::Predicate(pred)));
  }
  problem_client->setGoal(
    plansys2::Goal(
      "(and(robot_at r2d2 assembly_zone))"));

  auto domain = domain_client->getDomain();
  auto problem = problem_client->getProblem();
  auto plan = planner_client->getPlan(domain, problem);
  ASSERT_FALSE(domain.empty());
  ASSERT_FALSE(problem.empty());
  ASSERT_TRUE(plan.has_value());

  {
    rclcpp::Rate rate(10);
    auto start = test_node_1->now();

    ASSERT_TRUE(executor_client->start_plan_execution());

    while (rclcpp::ok() && executor_client->execute_and_check_plan()) {
      auto feedback = executor_client->getFeedBack();
      if (!feedback.action_execution_status.empty() &&
        feedback.action_execution_status[0].status ==
        plansys2_msgs::msg::ActionExecutionInfo::EXECUTING &&
        (test_node_1->now() - start).seconds() > 3)
      {
        executor_client->cancel_plan_execution();
        break;
      }
      rate.sleep();
    }
  }

  ASSERT_FALSE(executor_client->getResult().has_value());

  {
    rclcpp::Rate rate(10);
    auto start = test_node_1->now();
    while ((test_node_1->now() - start).seconds() < 2.0) {
      rate.sleep();
    }
  }

  ASSERT_EQ(
    move_action_node->get_current_state().id(),
    lifecycle_msgs::msg::State::PRIMARY_STATE_INACTIVE);

  finish = true;
  t.join();
}


TEST(problem_expert, action_timeout)
{
  auto test_node_1 = rclcpp::Node::make_shared("test_node_1");
  auto test_node_2 = rclcpp::Node::make_shared("test_node_2");
  auto test_node_3 = rclcpp::Node::make_shared("test_node_3");
  auto test_node_4 = rclcpp::Node::make_shared("test_node_4");
  auto test_lf_node = rclcpp_lifecycle::LifecycleNode::make_shared("test_lf_node");
  auto domain_node = std::make_shared<plansys2::DomainExpertNode>();
  auto problem_node = std::make_shared<plansys2::ProblemExpertNode>();
  auto planner_node = std::make_shared<plansys2::PlannerNode>();
  auto executor_node = std::make_shared<ExecutorNodeTest>();
<<<<<<< HEAD
  executor_node->set_parameter({"action_timeouts.actions", std::vector<std::string>({"move"})});
  // have to declare because the actions vector above was not available at node creation
  executor_node->declare_parameter("action_timeouts.move.duration_overrun_percentage");
  executor_node->set_parameter({"action_timeouts.move.duration_overrun_percentage", 20.0});

  auto move_action_node = MoveAction::make_shared("move_action_performer", 1s);
  move_action_node->set_parameter({"action_name", "move"});
  move_action_node->set_runtime(rclcpp::Duration::from_seconds(10));
=======

  auto move_action_node = MoveAction::make_shared("move_action_performer", 100ms);
  move_action_node->set_parameter({"action_name", "move"});
  move_action_node->set_runtime(10.0);
>>>>>>> 7ecccba2

  auto domain_client = std::make_shared<plansys2::DomainExpertClient>(test_node_1);
  auto problem_client = std::make_shared<plansys2::ProblemExpertClient>(test_node_2);
  auto planner_client = std::make_shared<plansys2::PlannerClient>(test_node_3);
  auto executor_client = std::make_shared<plansys2::ExecutorClient>(test_node_4);

  std::string pkgpath = ament_index_cpp::get_package_share_directory("plansys2_executor");

  domain_node->set_parameter({"model_file", pkgpath + "/pddl/factory3.pddl"});
  problem_node->set_parameter({"model_file", pkgpath + "/pddl/factory3.pddl"});
<<<<<<< HEAD
=======
  executor_node->set_parameter(
    {"default_action_bt_xml_filename",
      pkgpath + "/test_behavior_trees/plansys2_action_bt.xml"});
  executor_node->set_parameter({"action_timeouts.actions", std::vector<std::string>({"move"})});
  // have to declare because the actions vector above was not available at node creation
  executor_node->declare_parameter("action_timeouts.move.duration_overrun_percentage");
  executor_node->set_parameter({"action_timeouts.move.duration_overrun_percentage", 1.0});
>>>>>>> 7ecccba2

  rclcpp::executors::MultiThreadedExecutor exe(rclcpp::executor::ExecutorArgs(), 8);

  exe.add_node(domain_node->get_node_base_interface());
  exe.add_node(problem_node->get_node_base_interface());
  exe.add_node(planner_node->get_node_base_interface());
  exe.add_node(executor_node->get_node_base_interface());
  exe.add_node(move_action_node->get_node_base_interface());
  exe.add_node(test_lf_node->get_node_base_interface());

  bool finish = false;
  std::thread t([&]() {
      while (!finish) {exe.spin_some();}
    });

  domain_node->trigger_transition(lifecycle_msgs::msg::Transition::TRANSITION_CONFIGURE);
  problem_node->trigger_transition(lifecycle_msgs::msg::Transition::TRANSITION_CONFIGURE);
  planner_node->trigger_transition(lifecycle_msgs::msg::Transition::TRANSITION_CONFIGURE);
  move_action_node->trigger_transition(lifecycle_msgs::msg::Transition::TRANSITION_CONFIGURE);
  test_lf_node->trigger_transition(lifecycle_msgs::msg::Transition::TRANSITION_CONFIGURE);
  executor_node->trigger_transition(lifecycle_msgs::msg::Transition::TRANSITION_CONFIGURE);

  {
    rclcpp::Rate rate(10);
    auto start = test_node_1->now();
    while ((test_node_1->now() - start).seconds() < 0.5) {
      rate.sleep();
    }
  }

  domain_node->trigger_transition(lifecycle_msgs::msg::Transition::TRANSITION_ACTIVATE);
  problem_node->trigger_transition(lifecycle_msgs::msg::Transition::TRANSITION_ACTIVATE);
  planner_node->trigger_transition(lifecycle_msgs::msg::Transition::TRANSITION_ACTIVATE);
  executor_node->trigger_transition(lifecycle_msgs::msg::Transition::TRANSITION_ACTIVATE);
  test_lf_node->trigger_transition(lifecycle_msgs::msg::Transition::TRANSITION_ACTIVATE);

  {
    rclcpp::Rate rate(10);
    auto start = test_node_1->now();
    while ((test_node_1->now() - start).seconds() < 0.5) {
      rate.sleep();
    }
  }

  ASSERT_TRUE(problem_client->addInstance({"r2d2", "robot"}));
  ASSERT_TRUE(problem_client->addInstance({"wheels_zone", "zone"}));
  ASSERT_TRUE(problem_client->addInstance({"steering_wheels_zone", "zone"}));
  ASSERT_TRUE(problem_client->addInstance({"body_car_zone", "zone"}));
  ASSERT_TRUE(problem_client->addInstance({"assembly_zone", "zone"}));

  std::vector<std::string> predicates = {
    "(robot_at r2d2 steering_wheels_zone)",
    "(robot_available r2d2)",
    "(battery_full r2d2)",
  };

  for (const auto & pred : predicates) {
    ASSERT_TRUE(problem_client->addPredicate(parser::pddl::tree::Predicate(pred)));
  }

  problem_client->setGoal(
    plansys2::Goal(
      "(and(robot_at r2d2 assembly_zone))"));

  auto domain = domain_client->getDomain();
  auto problem = problem_client->getProblem();
  auto plan = planner_client->getPlan(domain, problem);

  ASSERT_FALSE(domain.empty());
  ASSERT_FALSE(problem.empty());
  ASSERT_TRUE(plan.has_value());

  {
    rclcpp::Rate rate(10);

    ASSERT_TRUE(executor_client->start_plan_execution());

    while (rclcpp::ok() && executor_client->execute_and_check_plan()) {
      auto feedback = executor_client->getFeedBack();
      std::stringstream ss;
      ss.setf(std::ios_base::fixed, std::ios_base::floatfield);
      for (const auto & action_feedback : feedback.action_execution_status) {
        ss << "[" << action_feedback.action << " " << std::setprecision(1) <<
          action_feedback.completion * 100.0 <<
          "%]";
      }
      auto & clk = *executor_node->get_clock();
      RCLCPP_WARN_THROTTLE(executor_node->get_logger(), clk, 500, "%s", ss.str().c_str());
      rate.sleep();
    }
  }

  ASSERT_TRUE(executor_client->getResult().has_value());
  auto result = executor_client->getResult().value();
  ASSERT_FALSE(result.success);
  ASSERT_EQ(
    result.action_execution_status[0].status,
    plansys2_msgs::msg::ActionExecutionInfo::CANCELLED);

  {
    rclcpp::Rate rate(10);
    auto start = test_node_1->now();
    while ((test_node_1->now() - start).seconds() < 2.0) {
      rate.sleep();
    }
  }

  ASSERT_EQ(
    move_action_node->get_current_state().id(),
    lifecycle_msgs::msg::State::PRIMARY_STATE_INACTIVE);

  finish = true;
  t.join();
}


int main(int argc, char ** argv)
{
  testing::InitGoogleTest(&argc, argv);
  rclcpp::init(argc, argv);

  return RUN_ALL_TESTS();
}<|MERGE_RESOLUTION|>--- conflicted
+++ resolved
@@ -91,20 +91,11 @@
   : ActionExecutorClient(id, rate),
     executions_(0),
     cycles_(0),
-<<<<<<< HEAD
-    runtime_(rclcpp::Duration(0)),
-    start_(rclcpp::Time(0))
-  {
-  }
-
-  void set_runtime(rclcpp::Duration runtime)
-=======
     runtime_(0)
   {
   }
 
   void set_runtime(double runtime)
->>>>>>> 7ecccba2
   {
     runtime_ = runtime;
   }
@@ -114,11 +105,7 @@
   {
     std::cerr << "MoveAction::on_activate" << std::endl;
     counter_ = 0;
-<<<<<<< HEAD
-    start_ = this->now();
-=======
     start_ = std::chrono::high_resolution_clock::now();
->>>>>>> 7ecccba2
 
     return ActionExecutorClient::on_activate(state);
   }
@@ -131,16 +118,6 @@
     }
 
     cycles_++;
-<<<<<<< HEAD
-    rclcpp::Duration elapsed_time = this->now() - start_;
-
-    if (runtime_ > rclcpp::Duration(0)) {
-      if (elapsed_time > runtime_) {
-        finish(true, 1.0, "completed");
-        executions_++;
-      } else {
-        send_feedback(elapsed_time.seconds() / runtime_.seconds(), "running");
-=======
     auto current_time = std::chrono::high_resolution_clock::now();
     auto elapsed_time = std::chrono::duration_cast<std::chrono::milliseconds>(
       current_time - start_);
@@ -151,7 +128,6 @@
         executions_++;
       } else {
         send_feedback((static_cast<double>(elapsed_time.count()) / 1000.0) / runtime_, "running");
->>>>>>> 7ecccba2
         std::this_thread::sleep_for(std::chrono::milliseconds(10));
       }
     } else {
@@ -167,13 +143,8 @@
   int counter_;
   int executions_;
   int cycles_;
-<<<<<<< HEAD
-  rclcpp::Duration runtime_;
-  rclcpp::Time start_;
-=======
   double runtime_;
   std::chrono::high_resolution_clock::time_point start_;
->>>>>>> 7ecccba2
 };
 
 class TransportAction : public plansys2::ActionExecutorClient
@@ -1582,21 +1553,10 @@
   auto problem_node = std::make_shared<plansys2::ProblemExpertNode>();
   auto planner_node = std::make_shared<plansys2::PlannerNode>();
   auto executor_node = std::make_shared<ExecutorNodeTest>();
-<<<<<<< HEAD
-  executor_node->set_parameter({"action_timeouts.actions", std::vector<std::string>({"move"})});
-  // have to declare because the actions vector above was not available at node creation
-  executor_node->declare_parameter("action_timeouts.move.duration_overrun_percentage");
-  executor_node->set_parameter({"action_timeouts.move.duration_overrun_percentage", 20.0});
-
-  auto move_action_node = MoveAction::make_shared("move_action_performer", 1s);
-  move_action_node->set_parameter({"action_name", "move"});
-  move_action_node->set_runtime(rclcpp::Duration::from_seconds(10));
-=======
 
   auto move_action_node = MoveAction::make_shared("move_action_performer", 100ms);
   move_action_node->set_parameter({"action_name", "move"});
   move_action_node->set_runtime(10.0);
->>>>>>> 7ecccba2
 
   auto domain_client = std::make_shared<plansys2::DomainExpertClient>(test_node_1);
   auto problem_client = std::make_shared<plansys2::ProblemExpertClient>(test_node_2);
@@ -1607,8 +1567,6 @@
 
   domain_node->set_parameter({"model_file", pkgpath + "/pddl/factory3.pddl"});
   problem_node->set_parameter({"model_file", pkgpath + "/pddl/factory3.pddl"});
-<<<<<<< HEAD
-=======
   executor_node->set_parameter(
     {"default_action_bt_xml_filename",
       pkgpath + "/test_behavior_trees/plansys2_action_bt.xml"});
@@ -1616,7 +1574,6 @@
   // have to declare because the actions vector above was not available at node creation
   executor_node->declare_parameter("action_timeouts.move.duration_overrun_percentage");
   executor_node->set_parameter({"action_timeouts.move.duration_overrun_percentage", 1.0});
->>>>>>> 7ecccba2
 
   rclcpp::executors::MultiThreadedExecutor exe(rclcpp::executor::ExecutorArgs(), 8);
 

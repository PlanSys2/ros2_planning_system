// Copyright 2020 Intelligent Robotics Lab
//
// Licensed under the Apache License, Version 2.0 (the "License");
// you may not use this file except in compliance with the License.
// You may obtain a copy of the License at
//
//     http://www.apache.org/licenses/LICENSE-2.0
//
// Unless required by applicable law or agreed to in writing, software
// distributed under the License is distributed on an "AS IS" BASIS,
// WITHOUT WARRANTIES OR CONDITIONS OF ANY KIND, either express or implied.
// See the License for the specific language governing permissions and
// limitations under the License.

#ifndef PLANSYS2_EXECUTOR__BT_BUILDER_PLUGINS__STN_BT_BUILDER_HPP_
#define PLANSYS2_EXECUTOR__BT_BUILDER_PLUGINS__STN_BT_BUILDER_HPP_

#include <list>
#include <map>
#include <memory>
#include <set>
#include <string>
#include <tuple>
#include <utility>
#include <vector>

#include "plansys2_domain_expert/DomainExpertClient.hpp"
#include "plansys2_executor/ActionExecutor.hpp"
#include "plansys2_executor/BTBuilder.hpp"
#include "plansys2_msgs/msg/plan.hpp"
#include "plansys2_problem_expert/ProblemExpertClient.hpp"

namespace plansys2
{
struct StateVec
{
  std::vector<plansys2::Predicate> predicates;
  std::vector<plansys2::Function> functions;
};

struct GraphNode
{
  using Ptr = std::shared_ptr<GraphNode>;
  static Ptr make_shared(int id) { return std::make_shared<GraphNode>(id); }

  int node_num;
  ActionStamped action;

  std::set<std::tuple<GraphNode::Ptr, double, double>> input_arcs;
  std::set<std::tuple<GraphNode::Ptr, double, double>> output_arcs;

<<<<<<< HEAD
  explicit GraphNode(int id) : node_num(id), visited(false) {}
=======
  explicit GraphNode(int id)
  : node_num(id) {}
>>>>>>> 0f653673
};

struct Graph
{
  using Ptr = std::shared_ptr<Graph>;
  static Ptr make_shared() { return std::make_shared<Graph>(); }

  std::list<GraphNode::Ptr> nodes;
};

class STNBTBuilder : public BTBuilder
{
public:
  STNBTBuilder();
  void initialize(
    const std::string & bt_action_1 = "", const std::string & bt_action_2 = "", int precision = 3);

  std::string get_tree(const plansys2_msgs::msg::Plan & current_plan);
  std::string get_dotgraph(
    std::shared_ptr<std::map<std::string, ActionExecutionInfo>> action_map,
    bool enable_legend = false, bool enable_print_graph = false);

protected:
  Graph::Ptr build_stn(const plansys2_msgs::msg::Plan & plan) const;
  std::string build_bt(const Graph::Ptr stn) const;

  Graph::Ptr init_graph(const plansys2_msgs::msg::Plan & plan) const;
  std::vector<ActionStamped> get_plan_actions(const plansys2_msgs::msg::Plan & plan) const;

  std::set<int> get_happenings(const plansys2_msgs::msg::Plan & plan) const;
  std::set<int>::iterator get_happening(int time, const std::set<int> & happenings) const;
  std::set<int>::iterator get_previous(int time, const std::set<int> & happenings) const;

  std::multimap<int, ActionStamped> get_simple_plan(const plansys2_msgs::msg::Plan & plan) const;

  std::map<int, StateVec> get_states(
    const std::set<int> & happenings, const std::multimap<int, ActionStamped> & plan) const;
  plansys2_msgs::msg::Tree from_state(
    const std::vector<plansys2::Predicate> & preds,
    const std::vector<plansys2::Function> & funcs) const;

  std::vector<GraphNode::Ptr> get_nodes(
<<<<<<< HEAD
    const ActionStamped & action, const Graph::Ptr & graph) const;
=======
    const ActionStamped & action,
    const Graph::Ptr graph) const;
>>>>>>> 0f653673

  bool is_match(const GraphNode::Ptr node, const ActionStamped & action) const;

  std::vector<std::pair<int, ActionStamped>> get_parents(
    const std::pair<int, ActionStamped> & action, const std::multimap<int, ActionStamped> & plan,
    const std::set<int> & happenings, const std::map<int, StateVec> & states) const;

  std::vector<std::pair<int, ActionStamped>> get_satisfy(
    const std::pair<int, ActionStamped> & action, const std::multimap<int, ActionStamped> & plan,
    const std::set<int> & happenings, const std::map<int, StateVec> & states) const;

  std::vector<std::pair<int, ActionStamped>> get_threat(
    const std::pair<int, ActionStamped> & action, const std::multimap<int, ActionStamped> & plan,
    const std::set<int> & happenings, const std::map<int, StateVec> & states) const;

  bool can_apply(
    const std::pair<int, ActionStamped> & action, const std::multimap<int, ActionStamped> & plan,
    const int & time, StateVec & state) const;

  StateVec get_diff(const StateVec & X_1, const StateVec & X_2) const;
  StateVec get_intersection(const StateVec & X_1, const StateVec & X_2) const;

  plansys2_msgs::msg::Tree get_conditions(const ActionStamped & action) const;
  plansys2_msgs::msg::Tree get_effects(const ActionStamped & action) const;

  void prune_paths(GraphNode::Ptr current, GraphNode::Ptr previous) const;
  bool check_paths(GraphNode::Ptr current, GraphNode::Ptr previous) const;

  std::string get_flow(
    const GraphNode::Ptr node, const GraphNode::Ptr parent, std::set<GraphNode::Ptr> & used,
    const int & level) const;

  std::string start_execution_block(
    const GraphNode::Ptr node, const GraphNode::Ptr parent, const int & l) const;
  std::string end_execution_block(
    const GraphNode::Ptr node, const GraphNode::Ptr parent, const int & l) const;

  void get_flow_dotgraph(GraphNode::Ptr node, std::set<std::string> & edges);
  std::string get_node_dotgraph(
    GraphNode::Ptr node, std::shared_ptr<std::map<std::string, ActionExecutionInfo>> action_map);
  ActionExecutor::Status get_action_status(
<<<<<<< HEAD
    ActionStamped action, std::shared_ptr<std::map<std::string, ActionExecutionInfo>> action_map);
  std::string add_dot_graph_legend(int level_counter, int node_counter);
  void print_graph(const plansys2::Graph::Ptr & graph) const;
  void print_node(const GraphNode::Ptr & node, int level) const;
=======
    ActionStamped action,
    std::shared_ptr<std::map<std::string, ActionExecutionInfo>> action_map);
  std::string add_dot_graph_legend(
    int level_counter,
    int node_counter);
  void print_graph(const plansys2::Graph::Ptr graph) const;
  void print_node(const GraphNode::Ptr node, int level) const;
>>>>>>> 0f653673

  void replace(std::string & str, const std::string & from, const std::string & to) const;

  bool is_end(
    const std::tuple<GraphNode::Ptr, double, double> & edge, const ActionStamped & action) const;

  std::string t(const int & level) const;

  std::shared_ptr<plansys2::DomainExpertClient> domain_client_;
  std::shared_ptr<plansys2::ProblemExpertClient> problem_client_;

  Graph::Ptr stn_;
  std::string bt_start_action_;
  std::string bt_end_action_;
  int action_time_precision_;
};

}  // namespace plansys2

#include "pluginlib/class_list_macros.hpp"

PLUGINLIB_EXPORT_CLASS(plansys2::STNBTBuilder, plansys2::BTBuilder)

#endif  // PLANSYS2_EXECUTOR__BT_BUILDER_PLUGINS__STN_BT_BUILDER_HPP_<|MERGE_RESOLUTION|>--- conflicted
+++ resolved
@@ -32,6 +32,7 @@
 
 namespace plansys2
 {
+
 struct StateVec
 {
   std::vector<plansys2::Predicate> predicates;
@@ -41,7 +42,7 @@
 struct GraphNode
 {
   using Ptr = std::shared_ptr<GraphNode>;
-  static Ptr make_shared(int id) { return std::make_shared<GraphNode>(id); }
+  static Ptr make_shared(int id) {return std::make_shared<GraphNode>(id);}
 
   int node_num;
   ActionStamped action;
@@ -49,18 +50,14 @@
   std::set<std::tuple<GraphNode::Ptr, double, double>> input_arcs;
   std::set<std::tuple<GraphNode::Ptr, double, double>> output_arcs;
 
-<<<<<<< HEAD
-  explicit GraphNode(int id) : node_num(id), visited(false) {}
-=======
   explicit GraphNode(int id)
   : node_num(id) {}
->>>>>>> 0f653673
 };
 
 struct Graph
 {
   using Ptr = std::shared_ptr<Graph>;
-  static Ptr make_shared() { return std::make_shared<Graph>(); }
+  static Ptr make_shared() {return std::make_shared<Graph>();}
 
   std::list<GraphNode::Ptr> nodes;
 };
@@ -70,12 +67,15 @@
 public:
   STNBTBuilder();
   void initialize(
-    const std::string & bt_action_1 = "", const std::string & bt_action_2 = "", int precision = 3);
+    const std::string & bt_action_1 = "",
+    const std::string & bt_action_2 = "",
+    int precision = 3);
 
   std::string get_tree(const plansys2_msgs::msg::Plan & current_plan);
   std::string get_dotgraph(
     std::shared_ptr<std::map<std::string, ActionExecutionInfo>> action_map,
-    bool enable_legend = false, bool enable_print_graph = false);
+    bool enable_legend = false,
+    bool enable_print_graph = false);
 
 protected:
   Graph::Ptr build_stn(const plansys2_msgs::msg::Plan & plan) const;
@@ -91,36 +91,43 @@
   std::multimap<int, ActionStamped> get_simple_plan(const plansys2_msgs::msg::Plan & plan) const;
 
   std::map<int, StateVec> get_states(
-    const std::set<int> & happenings, const std::multimap<int, ActionStamped> & plan) const;
+    const std::set<int> & happenings,
+    const std::multimap<int, ActionStamped> & plan) const;
   plansys2_msgs::msg::Tree from_state(
     const std::vector<plansys2::Predicate> & preds,
     const std::vector<plansys2::Function> & funcs) const;
 
   std::vector<GraphNode::Ptr> get_nodes(
-<<<<<<< HEAD
-    const ActionStamped & action, const Graph::Ptr & graph) const;
-=======
     const ActionStamped & action,
     const Graph::Ptr graph) const;
->>>>>>> 0f653673
 
-  bool is_match(const GraphNode::Ptr node, const ActionStamped & action) const;
+  bool is_match(
+    const GraphNode::Ptr node,
+    const ActionStamped & action) const;
 
   std::vector<std::pair<int, ActionStamped>> get_parents(
-    const std::pair<int, ActionStamped> & action, const std::multimap<int, ActionStamped> & plan,
-    const std::set<int> & happenings, const std::map<int, StateVec> & states) const;
+    const std::pair<int, ActionStamped> & action,
+    const std::multimap<int, ActionStamped> & plan,
+    const std::set<int> & happenings,
+    const std::map<int, StateVec> & states) const;
 
   std::vector<std::pair<int, ActionStamped>> get_satisfy(
-    const std::pair<int, ActionStamped> & action, const std::multimap<int, ActionStamped> & plan,
-    const std::set<int> & happenings, const std::map<int, StateVec> & states) const;
+    const std::pair<int, ActionStamped> & action,
+    const std::multimap<int, ActionStamped> & plan,
+    const std::set<int> & happenings,
+    const std::map<int, StateVec> & states) const;
 
   std::vector<std::pair<int, ActionStamped>> get_threat(
-    const std::pair<int, ActionStamped> & action, const std::multimap<int, ActionStamped> & plan,
-    const std::set<int> & happenings, const std::map<int, StateVec> & states) const;
+    const std::pair<int, ActionStamped> & action,
+    const std::multimap<int, ActionStamped> & plan,
+    const std::set<int> & happenings,
+    const std::map<int, StateVec> & states) const;
 
   bool can_apply(
-    const std::pair<int, ActionStamped> & action, const std::multimap<int, ActionStamped> & plan,
-    const int & time, StateVec & state) const;
+    const std::pair<int, ActionStamped> & action,
+    const std::multimap<int, ActionStamped> & plan,
+    const int & time,
+    StateVec & state) const;
 
   StateVec get_diff(const StateVec & X_1, const StateVec & X_2) const;
   StateVec get_intersection(const StateVec & X_1, const StateVec & X_2) const;
@@ -132,24 +139,27 @@
   bool check_paths(GraphNode::Ptr current, GraphNode::Ptr previous) const;
 
   std::string get_flow(
-    const GraphNode::Ptr node, const GraphNode::Ptr parent, std::set<GraphNode::Ptr> & used,
+    const GraphNode::Ptr node,
+    const GraphNode::Ptr parent,
+    std::set<GraphNode::Ptr> & used,
     const int & level) const;
 
   std::string start_execution_block(
-    const GraphNode::Ptr node, const GraphNode::Ptr parent, const int & l) const;
+    const GraphNode::Ptr node,
+    const GraphNode::Ptr parent,
+    const int & l) const;
   std::string end_execution_block(
-    const GraphNode::Ptr node, const GraphNode::Ptr parent, const int & l) const;
+    const GraphNode::Ptr node,
+    const GraphNode::Ptr parent,
+    const int & l) const;
 
-  void get_flow_dotgraph(GraphNode::Ptr node, std::set<std::string> & edges);
+  void get_flow_dotgraph(
+    GraphNode::Ptr node,
+    std::set<std::string> & edges);
   std::string get_node_dotgraph(
-    GraphNode::Ptr node, std::shared_ptr<std::map<std::string, ActionExecutionInfo>> action_map);
+    GraphNode::Ptr node,
+    std::shared_ptr<std::map<std::string, ActionExecutionInfo>> action_map);
   ActionExecutor::Status get_action_status(
-<<<<<<< HEAD
-    ActionStamped action, std::shared_ptr<std::map<std::string, ActionExecutionInfo>> action_map);
-  std::string add_dot_graph_legend(int level_counter, int node_counter);
-  void print_graph(const plansys2::Graph::Ptr & graph) const;
-  void print_node(const GraphNode::Ptr & node, int level) const;
-=======
     ActionStamped action,
     std::shared_ptr<std::map<std::string, ActionExecutionInfo>> action_map);
   std::string add_dot_graph_legend(
@@ -157,12 +167,12 @@
     int node_counter);
   void print_graph(const plansys2::Graph::Ptr graph) const;
   void print_node(const GraphNode::Ptr node, int level) const;
->>>>>>> 0f653673
 
   void replace(std::string & str, const std::string & from, const std::string & to) const;
 
   bool is_end(
-    const std::tuple<GraphNode::Ptr, double, double> & edge, const ActionStamped & action) const;
+    const std::tuple<GraphNode::Ptr, double, double> & edge,
+    const ActionStamped & action) const;
 
   std::string t(const int & level) const;
 
@@ -177,6 +187,7 @@
 
 }  // namespace plansys2
 
+
 #include "pluginlib/class_list_macros.hpp"
 
 PLUGINLIB_EXPORT_CLASS(plansys2::STNBTBuilder, plansys2::BTBuilder)

--- conflicted
+++ resolved
@@ -74,13 +74,9 @@
 public:
   explicit BTBuilder(rclcpp::Node::SharedPtr node);
 
-<<<<<<< HEAD
   std::string get_tree(
     const Plan & current_plan,
     std::shared_ptr<std::map<std::string, ActionExecutionInfo>> action_map);
-=======
-  std::string get_tree(const Plan & current_plan);
->>>>>>> cfea3172
   std::string get_dotgraph(const Plan & current_plan);
 
 protected:

--- conflicted
+++ resolved
@@ -578,13 +578,9 @@
   ActionExecutionInfo>> action_map, bool enable_legend,
   bool enable_print_graph)
 {
-<<<<<<< HEAD
   if (enable_print_graph) {
     print_graph(action_graph);
   }
-=======
-  auto action_graph = get_graph(current_plan);
->>>>>>> 80672de5
 
   // create xdot graph
   std::stringstream ss;
@@ -690,20 +686,11 @@
 
   used_nodes.push_back(action_id);
 
-  int timeout = -1;
-  double duration = (*action_map)[action_id].duration;
-  double duration_overrun_percentage =
-    (*action_map)[action_id].duration_overrun_percentage;
-  if (duration_overrun_percentage >= 0) {
-    timeout =
-      static_cast<int>(1000.0 * duration * (1.0 + duration_overrun_percentage / 100.0));
-  }
-
   if (node->out_arcs.size() == 0) {
-    ret = ret + execution_block(node, l, timeout);
+    ret = ret + execution_block(node, l);
   } else if (node->out_arcs.size() == 1) {
     ret = ret + t(l) + "<Sequence name=\"" + action_id + "\">\n";
-    ret = ret + execution_block(node, l + 1, timeout);
+    ret = ret + execution_block(node, l + 1);
 
     for (const auto & child_node : node->out_arcs) {
       ret = ret + get_flow_tree(child_node, used_nodes, action_map, l + 1);
@@ -712,7 +699,7 @@
     ret = ret + t(l) + "</Sequence>\n";
   } else {
     ret = ret + t(l) + "<Sequence name=\"" + action_id + "\">\n";
-    ret = ret + execution_block(node, l + 1, timeout);
+    ret = ret + execution_block(node, l + 1);
 
     ret = ret + t(l + 1) +
       "<Parallel success_threshold=\"" + std::to_string(node->out_arcs.size()) +
@@ -867,14 +854,13 @@
 }
 
 std::string
-BTBuilder::execution_block(const GraphNode::Ptr & node, int l, int timeout)
+BTBuilder::execution_block(const GraphNode::Ptr & node, int l)
 {
   const auto & action = node->action;
   std::string ret;
   std::string ret_aux = bt_action_;
   const std::string action_id = "(" + action.action->name_actions_to_string() + "):" +
     std::to_string(static_cast<int>(action.time * 1000));
-
 
   std::string wait_actions;
   for (const auto & previous_node : node->in_arcs) {
@@ -888,23 +874,6 @@
     }
   }
 
-<<<<<<< HEAD
-  int m = (timeout > 0) ? 1 : 0;
-  ret = ret + t(l + 1) + "<ApplyAtStartEffect action=\"" + action_id + "\"/>\n";
-  if (timeout > 0) {
-    ret = ret + t(l + 1) + "<Timeout msec=\"" + std::to_string(timeout) + "\">\n";
-  }
-  ret = ret + t(l + m + 1) + "<ReactiveSequence name=\"" + action_id + "\">\n";
-  ret = ret + t(l + m + 2) + "<CheckOverAllReq action=\"" + action_id + "\"/>\n";
-  ret = ret + t(l + m + 2) + "<ExecuteAction action=\"" + action_id + "\"/>\n";
-  ret = ret + t(l + m + 1) + "</ReactiveSequence>\n";
-  if (timeout > 0) {
-    ret = ret + t(l + 1) + "</Timeout>\n";
-  }
-  ret = ret + t(l + 1) + "<CheckAtEndReq action=\"" + action_id + "\"/>\n";
-  ret = ret + t(l + 1) + "<ApplyAtEndEffect action=\"" + action_id + "\"/>\n";
-  ret = ret + t(l) + "</Sequence>\n";
-=======
   replace(ret_aux, "ACTION_ID", action_id);
   replace(ret_aux, "WAIT_AT_START_ACTIONS", wait_actions);
 
@@ -915,7 +884,6 @@
       ret = ret + t(l) + line + "\n";
     }
   }
->>>>>>> 80672de5
   return ret;
 }
 

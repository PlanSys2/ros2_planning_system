// Copyright 2020 Intelligent Robotics Lab
//
// Licensed under the Apache License, Version 2.0 (the "License");
// you may not use this file except in compliance with the License.
// You may obtain a copy of the License at
//
//     http://www.apache.org/licenses/LICENSE-2.0
//
// Unless required by applicable law or agreed to in writing, software
// distributed under the License is distributed on an "AS IS" BASIS,
// WITHOUT WARRANTIES OR CONDITIONS OF ANY KIND, either express or implied.
// See the License for the specific language governing permissions and
// limitations under the License.

#include <string>
#include <memory>
#include <vector>
#include <set>
#include <algorithm>
#include <list>
#include <tuple>
#include <map>
#include <utility>

#include "plansys2_executor/BTBuilder.hpp"

#include "plansys2_domain_expert/DomainExpertClient.hpp"
#include "plansys2_problem_expert/ProblemExpertClient.hpp"
#include "plansys2_problem_expert/Utils.hpp"

#include "rclcpp/rclcpp.hpp"

namespace plansys2
{

BTBuilder::BTBuilder(
  rclcpp::Node::SharedPtr node,
  const std::string & bt_action)
{
  domain_client_ = std::make_shared<plansys2::DomainExpertClient>(node);
  problem_client_ = std::make_shared<plansys2::ProblemExpertClient>(node);

  if (bt_action != "") {
    bt_action_ = bt_action;
  } else {
    bt_action_ =
      R""""(<Sequence name="ACTION_ID">
WAIT_AT_START_ACTIONS
  <ApplyAtStartEffect action="ACTION_ID"/>
  <ReactiveSequence name="ACTION_ID">
    <CheckOverAllReq action="ACTION_ID"/>
    <ExecuteAction action="ACTION_ID"/>
  </ReactiveSequence>
  <CheckAtEndReq action="ACTION_ID"/>
  <ApplyAtEndEffect action="ACTION_ID"/>
</Sequence>
)"""";
  }
}

void
BTBuilder::init_predicates(
  std::set<std::string> & predicates,
  std::shared_ptr<plansys2::ProblemExpertClient> problem_client)
{
  for (const auto & predicate : problem_client->getPredicates()) {
    predicates.insert(predicate.toString());
  }
}

void
BTBuilder::init_functions(
  std::map<std::string, double> & functions,
  std::shared_ptr<plansys2::ProblemExpertClient> problem_client)
{
  for (const auto & function : problem_client->getFunctions()) {
    std::optional<parser::pddl::tree::Function> func =
      problem_client->getFunction(function.toString());
    if (func.has_value()) {
      functions.insert(std::make_pair(func.value().toString(), func.value().value));
    } else {
      std::cerr << "init_functions: Error retrieving function [" <<
        function.toString() << "]" << std::endl;
    }
  }
}

bool
BTBuilder::is_action_executable(
  const ActionStamped & action,
  std::set<std::string> & predicates,
  std::map<std::string, double> & functions) const
{
  return check(action.action->at_start_requirements.root_, predicates, functions) &&
         check(action.action->over_all_requirements.root_, predicates, functions) &&
         check(action.action->at_end_requirements.root_, predicates, functions);
}

std::pair<std::string, parser::pddl::tree::NodeType>
BTBuilder::get_base(
  const std::shared_ptr<parser::pddl::tree::TreeNode> tree_node)
{
  std::string base_expr;
  parser::pddl::tree::NodeType base_type = parser::pddl::tree::UNKNOWN_NODE_TYPE;

  switch (tree_node->type_) {
    case parser::pddl::tree::NOT: {
        std::shared_ptr<parser::pddl::tree::NotNode> pn_not =
          std::dynamic_pointer_cast<parser::pddl::tree::NotNode>(tree_node);
        base_expr = pn_not->op->toString();
        base_type = parser::pddl::tree::PREDICATE;
        break;
      }

    case parser::pddl::tree::PREDICATE: {
        base_expr = tree_node->toString();
        base_type = parser::pddl::tree::PREDICATE;
        break;
      }

    case parser::pddl::tree::EXPRESSION: {
        std::shared_ptr<parser::pddl::tree::ExpressionNode> expr =
          std::dynamic_pointer_cast<parser::pddl::tree::ExpressionNode>(tree_node);
        if (expr->ops[0]->type_ == parser::pddl::tree::FUNCTION) {
          std::shared_ptr<parser::pddl::tree::FunctionNode> func_node =
            std::dynamic_pointer_cast<parser::pddl::tree::FunctionNode>(expr->ops[0]);
          base_expr = func_node->toString();
          base_type = parser::pddl::tree::FUNCTION;
        } else {
          std::cerr << "get_base: Error parsing expresion [" <<
            tree_node->toString() << "]" << std::endl;
        }
        break;
      }

    case parser::pddl::tree::FUNCTION_MODIFIER: {
        std::shared_ptr<parser::pddl::tree::FunctionModifierNode> func_mod =
          std::dynamic_pointer_cast<parser::pddl::tree::FunctionModifierNode>(tree_node);
        std::shared_ptr<parser::pddl::tree::FunctionNode> func_node =
          std::dynamic_pointer_cast<parser::pddl::tree::FunctionNode>(func_mod->ops[0]);
        base_expr = func_node->toString();
        base_type = parser::pddl::tree::FUNCTION;
        break;
      }

    default: {
        std::cerr << "get_base: Error parsing expresion [" <<
          tree_node->toString() << "]" << std::endl;
        break;
      }
  }

  return std::make_pair(base_expr, base_type);
}

GraphNode::Ptr
BTBuilder::get_node_satisfy(
  const std::shared_ptr<parser::pddl::tree::TreeNode> requirement,
  const GraphNode::Ptr & node,
  const GraphNode::Ptr & current)
{
  if (node == current) {
    return nullptr;
  }

  std::pair<std::string, parser::pddl::tree::NodeType> requirement_base =
    get_base(requirement);

  GraphNode::Ptr ret = nullptr;
  std::vector<std::shared_ptr<parser::pddl::tree::TreeNode>> at_start_effects =
    get_subtrees(node->action.action->at_start_effects.root_);
  std::vector<std::shared_ptr<parser::pddl::tree::TreeNode>> at_end_effects =
    get_subtrees(node->action.action->at_end_effects.root_);

  std::vector<std::shared_ptr<parser::pddl::tree::TreeNode>> at_start_requirements =
    get_subtrees(node->action.action->at_start_requirements.root_);
  std::vector<std::shared_ptr<parser::pddl::tree::TreeNode>> over_all_requirements =
    get_subtrees(node->action.action->over_all_requirements.root_);
  std::vector<std::shared_ptr<parser::pddl::tree::TreeNode>> at_end_requirements =
    get_subtrees(node->action.action->at_end_requirements.root_);

  for (const auto & effect : at_end_effects) {
    std::pair<std::string, parser::pddl::tree::NodeType> base = get_base(effect);
    if (base != requirement_base) {
      continue;
    }

    if (check(requirement, node->predicates, node->functions)) {
      ret = node;
    }
  }

  for (const auto & effect : at_start_effects) {
    std::pair<std::string, parser::pddl::tree::NodeType> base = get_base(effect);
    if (base != requirement_base) {
      continue;
    }

    if (check(requirement, node->predicates, node->functions)) {
      ret = node;
    }
  }

  for (const auto & req : at_start_requirements) {
    std::pair<std::string, parser::pddl::tree::NodeType> base = get_base(req);
    if (base != requirement_base) {
      continue;
    }

    if (check(requirement, node->predicates, node->functions)) {
      ret = node;
    }
  }

  for (const auto & req : over_all_requirements) {
    std::pair<std::string, parser::pddl::tree::NodeType> base = get_base(req);
    if (base != requirement_base) {
      continue;
    }

    if (check(requirement, node->predicates, node->functions)) {
      ret = node;
    }
  }

  for (const auto & req : at_end_requirements) {
    std::pair<std::string, parser::pddl::tree::NodeType> base = get_base(req);
    if (base != requirement_base) {
      continue;
    }

    if (check(requirement, node->predicates, node->functions)) {
      ret = node;
    }
  }

  for (const auto & arc : node->out_arcs) {
    auto node_ret = get_node_satisfy(requirement, arc, current);

    if (node_ret != nullptr) {
      ret = node_ret;
    }
  }

  return ret;
}

bool
BTBuilder::is_parallelizable(
  const plansys2::ActionStamped & action,
  const std::list<GraphNode::Ptr> & ret) const
{
  std::vector<parser::pddl::tree::Predicate> action_at_start_requirements;
  action.action->at_start_requirements.getPredicates(action_at_start_requirements);

  for (const auto & other : ret) {
    std::vector<parser::pddl::tree::Predicate> other_over_all_requirements;
    other->action.action->over_all_requirements.getPredicates(other_over_all_requirements);

    for (const auto & prev_over_all_req : other_over_all_requirements) {
      for (const auto & action_at_start_req : action_at_start_requirements) {
        if (prev_over_all_req.toString() == action_at_start_req.toString() &&
          prev_over_all_req.negative == action_at_start_req.negative)
        {
          return false;
        }
      }
    }
  }

  return true;
}

GraphNode::Ptr
BTBuilder::get_node_satisfy(
  const std::shared_ptr<parser::pddl::tree::TreeNode> requirement,
  const std::list<GraphNode::Ptr> & roots,
  const GraphNode::Ptr & current)
{
  GraphNode::Ptr ret;
  for (const auto & node : roots) {
    auto node_ret = get_node_satisfy(requirement, node, current);
    if (node_ret != nullptr) {
      ret = node_ret;
    }
  }

  return ret;
}

std::list<GraphNode::Ptr>
BTBuilder::get_roots(
  std::vector<plansys2::ActionStamped> & action_sequence,
  std::set<std::string> & predicates,
  std::map<std::string, double> & functions,
  int & node_counter)
{
  std::list<GraphNode::Ptr> ret;

  auto it = action_sequence.begin();
  while (it != action_sequence.end()) {
    const auto & action = *it;
    if (is_action_executable(action, predicates, functions) && is_parallelizable(action, ret)) {
      auto new_root = GraphNode::make_shared();
      new_root->action = action;
      new_root->node_num = node_counter++;
      new_root->level_num = 0;

      ret.push_back(new_root);
      it = action_sequence.erase(it);
    } else {
      break;
    }
  }

  return ret;
}

void
BTBuilder::remove_existing_requirements(
  std::vector<std::shared_ptr<parser::pddl::tree::TreeNode>> & requirements,
  std::set<std::string> & predicates,
  std::map<std::string, double> & functions) const
{
  auto it = requirements.begin();
  while (it != requirements.end()) {
    if (check(*it, predicates, functions)) {
      it = requirements.erase(it);
    } else {
      ++it;
    }
  }
}

void
BTBuilder::prune_backwards(GraphNode::Ptr new_node, GraphNode::Ptr node_satisfy)
{
  // Repeat prune to the roots
  for (auto & in : node_satisfy->in_arcs) {
    prune_backwards(new_node, in);
  }

  auto it = node_satisfy->out_arcs.begin();
  while (it != node_satisfy->out_arcs.end()) {
    if (*it == new_node) {
      (*it)->in_arcs.erase(*it);
      it = node_satisfy->out_arcs.erase(it);
    } else {
      ++it;
    }
  }
}

void
BTBuilder::prune_forward(GraphNode::Ptr current, std::list<GraphNode::Ptr> & used_nodes)
{
  auto it = current->out_arcs.begin();
  while (it != current->out_arcs.end()) {
    if (std::find(used_nodes.begin(), used_nodes.end(), *it) != used_nodes.end()) {
      it = current->out_arcs.erase(it);
    } else {
      prune_forward(*it, used_nodes);
      used_nodes.push_back(*it);

      ++it;
    }
  }
}

Graph::Ptr
BTBuilder::get_graph(const Plan & current_plan)
{
  std::set<std::string> predicates;
  std::map<std::string, double> functions;
  int node_counter = 0;
  int level_counter = 0;
  auto graph = Graph::make_shared();

  auto action_sequence = get_plan_actions(current_plan);
  init_predicates(predicates, problem_client_);
  init_functions(functions, problem_client_);

  graph->roots = get_roots(action_sequence, predicates, functions, node_counter);

  // Apply root actions
  for (auto & action_node : graph->roots) {
    // Create a local copy of the state
    init_predicates(action_node->predicates, problem_client_);
    init_functions(action_node->functions, problem_client_);

    // Apply the effects to the local node state
    apply(
      action_node->action.action->at_start_effects.root_,
      action_node->predicates, action_node->functions);
    apply(
      action_node->action.action->at_end_effects.root_,
      action_node->predicates, action_node->functions);

    // Apply the effects to the global state
    apply(
      action_node->action.action->at_start_effects.root_,
      predicates, functions);
    apply(
      action_node->action.action->at_end_effects.root_,
      predicates, functions);
  }


  // Build the rest of the graph
  while (!action_sequence.empty()) {
    auto new_node = GraphNode::make_shared();
    new_node->action = *action_sequence.begin();
    new_node->node_num = node_counter++;
    float time = new_node->action.time;

    auto level = graph->levels.find(time);
    if (level == graph->levels.end()) {
      level_counter++;
      std::list<GraphNode::Ptr> new_level;
      new_level.push_back(new_node);
      graph->levels.insert({time, new_level});
    } else {
      level->second.push_back(new_node);
    }
    new_node->level_num = level_counter;

    std::vector<std::shared_ptr<parser::pddl::tree::TreeNode>> at_start_requirements =
      get_subtrees(action_sequence.begin()->action->at_start_requirements.root_);
    std::vector<std::shared_ptr<parser::pddl::tree::TreeNode>> over_all_requirements =
      get_subtrees(action_sequence.begin()->action->over_all_requirements.root_);
    std::vector<std::shared_ptr<parser::pddl::tree::TreeNode>> at_end_requirements =
      get_subtrees(action_sequence.begin()->action->at_end_requirements.root_);

    auto it_at_start = at_start_requirements.begin();
    while (it_at_start != at_start_requirements.end()) {
      auto node_satisfy = get_node_satisfy(*it_at_start, graph->roots, new_node);
      if (node_satisfy != nullptr) {
        prune_backwards(new_node, node_satisfy);

        // Create the connections to the parent node
        new_node->in_arcs.insert(node_satisfy);
        node_satisfy->out_arcs.insert(new_node);

        // Copy the state from the parent node
        new_node->predicates = node_satisfy->predicates;
        new_node->functions = node_satisfy->functions;

        // Apply the effects of the new node
        apply(
          new_node->action.action->at_start_effects.root_,
          new_node->predicates, new_node->functions);
        apply(
          new_node->action.action->at_end_effects.root_,
          new_node->predicates, new_node->functions);

        it_at_start = at_start_requirements.erase(it_at_start);
      } else {
        ++it_at_start;
      }
    }

    auto it_over_all = over_all_requirements.begin();
    while (it_over_all != over_all_requirements.end()) {
      auto node_satisfy = get_node_satisfy(*it_over_all, graph->roots, new_node);
      if (node_satisfy != nullptr) {
        prune_backwards(new_node, node_satisfy);

        // Create the connections to the parent node
        new_node->in_arcs.insert(node_satisfy);
        node_satisfy->out_arcs.insert(new_node);

        // Copy the state from the parent node
        new_node->predicates = node_satisfy->predicates;
        new_node->functions = node_satisfy->functions;

        // Apply the effects of the new node
        apply(
          new_node->action.action->at_start_effects.root_,
          new_node->predicates, new_node->functions);
        apply(
          new_node->action.action->at_end_effects.root_,
          new_node->predicates, new_node->functions);

        it_over_all = over_all_requirements.erase(it_over_all);
      } else {
        ++it_over_all;
      }
    }

    auto it_at_end = at_end_requirements.begin();
    while (it_at_end != at_end_requirements.end()) {
      auto node_satisfy = get_node_satisfy(*it_at_end, graph->roots, new_node);
      if (node_satisfy != nullptr) {
        prune_backwards(new_node, node_satisfy);

        // Create the connections to the parent node
        new_node->in_arcs.insert(node_satisfy);
        node_satisfy->out_arcs.insert(new_node);

        // Copy the state from the parent node
        new_node->predicates = node_satisfy->predicates;
        new_node->functions = node_satisfy->functions;

        // Apply the effects of the new node
        apply(
          new_node->action.action->at_start_effects.root_,
          new_node->predicates, new_node->functions);
        apply(
          new_node->action.action->at_end_effects.root_,
          new_node->predicates, new_node->functions);

        it_at_end = at_end_requirements.erase(it_at_end);
      } else {
        ++it_at_end;
      }
    }

    remove_existing_requirements(at_start_requirements, predicates, functions);
    remove_existing_requirements(over_all_requirements, predicates, functions);
    remove_existing_requirements(at_end_requirements, predicates, functions);

    for (const auto & req : at_start_requirements) {
      std::cerr << "===> [" << req->toString() << "]" << std::endl;
    }

    assert(at_start_requirements.empty());
    assert(over_all_requirements.empty());
    assert(at_end_requirements.empty());

    action_sequence.erase(action_sequence.begin());
  }

  std::list<GraphNode::Ptr> used_nodes;
  for (auto & root : graph->roots) {
    prune_forward(root, used_nodes);
  }
  return graph;
}

std::string
BTBuilder::get_tree(
  const Plan & current_plan,
  std::shared_ptr<std::map<std::string, ActionExecutionInfo>> action_map)
{
  auto action_graph = get_graph(current_plan);

  std::string bt_plan;

  std::list<std::string> used_nodes;

  if (action_graph->roots.size() > 1) {
    bt_plan = std::string("<root main_tree_to_execute=\"MainTree\">\n") +
      t(1) + "<BehaviorTree ID=\"MainTree\">\n" +
      t(2) + "<Parallel success_threshold=\"" + std::to_string(action_graph->roots.size()) +
      "\" failure_threshold=\"1\">\n";

    for (const auto & node : action_graph->roots) {
      bt_plan = bt_plan + get_flow_tree(node, used_nodes, action_map, 3);
    }

    bt_plan = bt_plan + t(2) + "</Parallel>\n" +
      t(1) + "</BehaviorTree>\n</root>\n";
  } else {
    bt_plan = std::string("<root main_tree_to_execute=\"MainTree\">\n") +
      t(1) + "<BehaviorTree ID=\"MainTree\">\n";

    bt_plan = bt_plan + get_flow_tree(*action_graph->roots.begin(), used_nodes, action_map, 2);

    bt_plan = bt_plan + t(1) + "</BehaviorTree>\n</root>\n";
  }

  return bt_plan;
}

std::string
BTBuilder::get_dotgraph(
  Graph::Ptr action_graph, std::shared_ptr<std::map<std::string,
  ActionExecutionInfo>> action_map, bool enable_legend,
  bool enable_print_graph)
{
  if (enable_print_graph) {
    print_graph(action_graph);
  }

  // create xdot graph
  std::stringstream ss;
  ss << "digraph plan {\n";

  int tab_level = 1;
  // dotgraph formatting options
  ss << t(tab_level);
  ss << "node[shape=box];\n";
  ss << t(tab_level);
  ss << "rankdir=TB;\n";

  // define all the levels and nodes
  ss << t(tab_level);
  ss << "subgraph cluster_0 {\n";

  tab_level = 2;
  ss << t(tab_level);
  ss << "label = \"Time: 0.0\";\n";
  ss << t(tab_level);
  ss << "style = rounded;\n";
  ss << t(tab_level);
  ss << "color = yellow3;\n";
  ss << t(tab_level);
  ss << "bgcolor = lemonchiffon;\n";
  ss << t(tab_level);
  ss << "labeljust = l;\n";

  tab_level = 3;
  for (auto & node : action_graph->roots) {
    ss << get_node_dotgraph(node, action_map, tab_level);
  }
  tab_level = 2;

  ss << t(tab_level);
  ss << "}\n";

  int max_level = 0;
  int max_node = 0;
  for (auto & level : action_graph->levels) {
    if (!level.second.empty()) {
      ss << t(tab_level);
      ss << "subgraph cluster_" << level.second.front()->level_num << " {\n";
      max_level = std::max(max_level, level.second.front()->level_num);

      tab_level = 2;
      ss << t(tab_level);
      ss << "label = \"Time: " << level.second.front()->action.time << "\";\n";
      ss << t(tab_level);
      ss << "style = rounded;\n";
      ss << t(tab_level);
      ss << "color = yellow3;\n";
      ss << t(tab_level);
      ss << "bgcolor = lemonchiffon;\n";
      ss << t(tab_level);
      ss << "labeljust = l;\n";

      tab_level = 3;
      for (auto & node : level.second) {
        max_node = std::max(max_node, node->node_num);
        ss << get_node_dotgraph(node, action_map, tab_level);
      }
      tab_level = 2;

      ss << t(tab_level);
      ss << "}\n";
    }
  }

  tab_level = 1;
  // define the edges
  for (const auto & graph_root : action_graph->roots) {
    ss << get_flow_dotgraph(graph_root, tab_level);
  }

  if (enable_legend) {
    max_level++;
    max_node++;
    addDotGraphLegend(ss, tab_level, max_level, max_node);
  }

  ss << "}";

  return ss.str();
}

std::string
BTBuilder::get_flow_tree(
  GraphNode::Ptr node,
  std::list<std::string> & used_nodes,
  std::shared_ptr<std::map<std::string, ActionExecutionInfo>> action_map,
  int level)
{
  std::string ret;
  int l = level;

  const std::string action_id = "(" + node->action.action->name_actions_to_string() + "):" +
    std::to_string(static_cast<int>(node->action.time * 1000));

  if (std::find(used_nodes.begin(), used_nodes.end(), action_id) != used_nodes.end()) {
    return t(l) + "<WaitAction action=\"" + action_id + "\"/>\n";
  }

  used_nodes.push_back(action_id);

  int timeout = -1;
  double duration = (*action_map)[action_id].duration;
  double duration_overrun_percentage =
    (*action_map)[action_id].duration_overrun_percentage;
  if (duration_overrun_percentage >= 0) {
    timeout =
      static_cast<int>(1000.0 * duration * (1.0 + duration_overrun_percentage / 100.0));
  }

  if (node->out_arcs.size() == 0) {
    ret = ret + execution_block(node, l, timeout);
  } else if (node->out_arcs.size() == 1) {
    ret = ret + t(l) + "<Sequence name=\"" + action_id + "\">\n";
    ret = ret + execution_block(node, l + 1, timeout);

    for (const auto & child_node : node->out_arcs) {
      ret = ret + get_flow_tree(child_node, used_nodes, action_map, l + 1);
    }

    ret = ret + t(l) + "</Sequence>\n";
  } else {
    ret = ret + t(l) + "<Sequence name=\"" + action_id + "\">\n";
    ret = ret + execution_block(node, l + 1, timeout);

    ret = ret + t(l + 1) +
      "<Parallel success_threshold=\"" + std::to_string(node->out_arcs.size()) +
      "\" failure_threshold=\"1\">\n";

    for (const auto & child_node : node->out_arcs) {
      ret = ret + get_flow_tree(child_node, used_nodes, action_map, l + 2);
    }

    ret = ret + t(l + 1) + "</Parallel>\n";
    ret = ret + t(l) + "</Sequence>\n";
  }

  return ret;
}

std::string
BTBuilder::get_flow_dotgraph(
  GraphNode::Ptr node,
  int level)
{
  std::stringstream ss;

  for (const auto & child_node : node->out_arcs) {
    ss << t(level);
    ss << node->node_num << "->" << child_node->node_num << ";\n";
    ss << get_flow_dotgraph(child_node, level);
  }

  return ss.str();
}

std::string
BTBuilder::get_node_dotgraph(
  GraphNode::Ptr node, std::shared_ptr<std::map<std::string,
  ActionExecutionInfo>> action_map, int level)
{
  std::stringstream ss;
  ss << t(level);
  ss << node->node_num << " [label=\"" << node->action.action->name_actions_to_string() << "\"";
  ss << "labeljust=c,style=filled";

  auto status = get_action_status(node->action.action, action_map);
  switch (status) {
    case ActionExecutor::RUNNING:
      ss << ",color=blue,fillcolor=skyblue";
      break;
    case ActionExecutor::SUCCESS:
      ss << ",color=green4,fillcolor=seagreen2";
      break;
    case ActionExecutor::FAILURE:
      ss << ",color=red,fillcolor=pink";
      break;
    case ActionExecutor::CANCELLED:
      ss << ",color=red,fillcolor=pink";
      break;
    case ActionExecutor::IDLE:
    case ActionExecutor::DEALING:
    default:
      ss << ",color=yellow3,fillcolor=lightgoldenrod1";
      break;
  }
  ss << "];\n";
  return ss.str();
}

ActionExecutor::Status BTBuilder::get_action_status(
  std::shared_ptr<parser::pddl::tree::DurativeAction> action,
  std::shared_ptr<std::map<std::string, ActionExecutionInfo>> action_map)
{
  for (const auto & action_pair : *action_map) {
    if (action_pair.second.durative_action_info->name_actions_to_string() ==
      action->name_actions_to_string())
    {
      return action_pair.second.action_executor->get_internal_status();
    }
  }
  return ActionExecutor::IDLE;
}

void BTBuilder::addDotGraphLegend(
  std::stringstream & ss, int tab_level, int level_counter,
  int node_counter)
{
  int legend_counter = level_counter;
  int legend_node_counter = node_counter;
  ss << t(tab_level);
  ss << "subgraph cluster_" << legend_counter++ << " {\n";
  tab_level++;
  ss << t(tab_level);
  ss << "label = \"Legend\";\n";

  ss << t(tab_level);
  ss << "subgraph cluster_" << legend_counter++ << " {\n";
  tab_level++;
  ss << t(tab_level);
  ss << "label = \"Plan Timestep (sec): X.X\";\n";
  ss << t(tab_level);
  ss << "style = rounded;\n";
  ss << t(tab_level);
  ss << "color = yellow3;\n";
  ss << t(tab_level);
  ss << "bgcolor = lemonchiffon;\n";
  ss << t(tab_level);
  ss << "labeljust = l;\n";
  ss << t(tab_level);
  ss << legend_node_counter++ <<
    " [label=\n\"Finished action\n\",labeljust=c,style=filled,color=green4,fillcolor=seagreen2];\n";
  ss << t(tab_level);
  ss << legend_node_counter++ <<
    " [label=\n\"Failed action\n\",labeljust=c,style=filled,color=red,fillcolor=pink];\n";
  ss << t(tab_level);
  ss << legend_node_counter++ <<
    " [label=\n\"Current action\n\",labeljust=c,style=filled,color=blue,fillcolor=skyblue];\n";
  ss << t(tab_level);
  ss << legend_node_counter++ << " [label=\n\"Future action\n\",labeljust=c,style=filled," <<
    "color=yellow3,fillcolor=lightgoldenrod1];\n";
  tab_level--;
  ss << t(tab_level);
  ss << "}\n";

  ss << t(tab_level);
  for (int i = node_counter; i < legend_node_counter; i++) {
    if (i > node_counter) {
      ss << "->";
    }
    ss << i;
  }
  ss << " [style=invis];\n";

  tab_level--;
  ss << t(tab_level);
  ss << "}\n";
}

std::string
BTBuilder::t(int level)
{
  std::string ret;
  for (int i = 0; i < level; i++) {
    ret = ret + "  ";
  }
  return ret;
}

void replace(std::string & str, const std::string & from, const std::string & to)
{
  size_t start_pos = std::string::npos;
  while ((start_pos = str.find(from)) != std::string::npos) {
    str.replace(start_pos, from.length(), to);
  }
}

std::string
BTBuilder::execution_block(const GraphNode::Ptr & node, int l, int timeout)
{
  const auto & action = node->action;
  std::string ret;
  std::string ret_aux = bt_action_;
  const std::string action_id = "(" + action.action->name_actions_to_string() + "):" +
    std::to_string(static_cast<int>(action.time * 1000));


  std::string wait_actions;
  for (const auto & previous_node : node->in_arcs) {
    const std::string parent_action_id = "(" +
      previous_node->action.action->name_actions_to_string() + "):" +
      std::to_string(static_cast<int>( previous_node->action.time * 1000));
    wait_actions = wait_actions + t(1) + "<WaitAtStartReq action=\"" + parent_action_id + "\"/>";

    if (previous_node != *node->in_arcs.rbegin()) {
      wait_actions = wait_actions + "\n";
    }
  }

<<<<<<< HEAD
  int m = (timeout > 0) ? 1 : 0;
  ret = ret + t(l + 1) + "<ApplyAtStartEffect action=\"" + action_id + "\"/>\n";
  if (timeout > 0) {
    ret = ret + t(l + 1) + "<Timeout msec=\"" + std::to_string(timeout) + "\">\n";
  }
  ret = ret + t(l + m + 1) + "<ReactiveSequence name=\"" + action_id + "\">\n";
  ret = ret + t(l + m + 2) + "<CheckOverAllReq action=\"" + action_id + "\"/>\n";
  ret = ret + t(l + m + 2) + "<ExecuteAction action=\"" + action_id + "\"/>\n";
  ret = ret + t(l + m + 1) + "</ReactiveSequence>\n";
  if (timeout > 0) {
    ret = ret + t(l + 1) + "</Timeout>\n";
  }
  ret = ret + t(l + 1) + "<CheckAtEndReq action=\"" + action_id + "\"/>\n";
  ret = ret + t(l + 1) + "<ApplyAtEndEffect action=\"" + action_id + "\"/>\n";
  ret = ret + t(l) + "</Sequence>\n";
=======
  replace(ret_aux, "ACTION_ID", action_id);
  replace(ret_aux, "WAIT_AT_START_ACTIONS", wait_actions);

  std::istringstream f(ret_aux);
  std::string line;
  while (std::getline(f, line)) {
    if (line != "") {
      ret = ret + t(l) + line + "\n";
    }
  }
>>>>>>> ec47a9fd
  return ret;
}

std::vector<ActionStamped>
BTBuilder::get_plan_actions(const Plan & plan)
{
  std::vector<ActionStamped> ret;

  for (auto & item : plan) {
    ActionStamped action_stamped;

    action_stamped.time = item.time;
    action_stamped.duration = item.duration;
    action_stamped.action = get_action_from_string(item.action, domain_client_);

    ret.push_back(action_stamped);
  }

  return ret;
}

void
BTBuilder::print_node(
  const plansys2::GraphNode::Ptr & node,
  int level,
  std::set<plansys2::GraphNode::Ptr> & used_nodes) const
{
  std::cerr << std::string(level, '\t') << "[" << node->action.time << "] ";
  std::cerr << node->action.action->name << " ";
  for (const auto & param : node->action.action->parameters) {
    std::cerr << param.name << " ";
  }
  std::cerr << " in arcs " << node->in_arcs.size() << "  ";
  std::cerr << " out arcs " << node->out_arcs.size() << std::endl;

  for (const auto & out : node->out_arcs) {
    print_node(out, level + 1, used_nodes);
  }
}

void
BTBuilder::print_graph(const plansys2::Graph::Ptr & graph) const
{
  std::set<plansys2::GraphNode::Ptr> used_nodes;
  for (const auto & root : graph->roots) {
    print_node(root, 0, used_nodes);
  }
}

}  // namespace plansys2<|MERGE_RESOLUTION|>--- conflicted
+++ resolved
@@ -538,9 +538,7 @@
 }
 
 std::string
-BTBuilder::get_tree(
-  const Plan & current_plan,
-  std::shared_ptr<std::map<std::string, ActionExecutionInfo>> action_map)
+BTBuilder::get_tree(const Plan & current_plan)
 {
   auto action_graph = get_graph(current_plan);
 
@@ -555,7 +553,7 @@
       "\" failure_threshold=\"1\">\n";
 
     for (const auto & node : action_graph->roots) {
-      bt_plan = bt_plan + get_flow_tree(node, used_nodes, action_map, 3);
+      bt_plan = bt_plan + get_flow_tree(node, used_nodes, 3);
     }
 
     bt_plan = bt_plan + t(2) + "</Parallel>\n" +
@@ -564,7 +562,7 @@
     bt_plan = std::string("<root main_tree_to_execute=\"MainTree\">\n") +
       t(1) + "<BehaviorTree ID=\"MainTree\">\n";
 
-    bt_plan = bt_plan + get_flow_tree(*action_graph->roots.begin(), used_nodes, action_map, 2);
+    bt_plan = bt_plan + get_flow_tree(*action_graph->roots.begin(), used_nodes, 2);
 
     bt_plan = bt_plan + t(1) + "</BehaviorTree>\n</root>\n";
   }
@@ -671,7 +669,6 @@
 BTBuilder::get_flow_tree(
   GraphNode::Ptr node,
   std::list<std::string> & used_nodes,
-  std::shared_ptr<std::map<std::string, ActionExecutionInfo>> action_map,
   int level)
 {
   std::string ret;
@@ -686,36 +683,27 @@
 
   used_nodes.push_back(action_id);
 
-  int timeout = -1;
-  double duration = (*action_map)[action_id].duration;
-  double duration_overrun_percentage =
-    (*action_map)[action_id].duration_overrun_percentage;
-  if (duration_overrun_percentage >= 0) {
-    timeout =
-      static_cast<int>(1000.0 * duration * (1.0 + duration_overrun_percentage / 100.0));
-  }
-
   if (node->out_arcs.size() == 0) {
-    ret = ret + execution_block(node, l, timeout);
+    ret = ret + execution_block(node, l);
   } else if (node->out_arcs.size() == 1) {
     ret = ret + t(l) + "<Sequence name=\"" + action_id + "\">\n";
-    ret = ret + execution_block(node, l + 1, timeout);
+    ret = ret + execution_block(node, l + 1);
 
     for (const auto & child_node : node->out_arcs) {
-      ret = ret + get_flow_tree(child_node, used_nodes, action_map, l + 1);
+      ret = ret + get_flow_tree(child_node, used_nodes, l + 1);
     }
 
     ret = ret + t(l) + "</Sequence>\n";
   } else {
     ret = ret + t(l) + "<Sequence name=\"" + action_id + "\">\n";
-    ret = ret + execution_block(node, l + 1, timeout);
+    ret = ret + execution_block(node, l + 1);
 
     ret = ret + t(l + 1) +
       "<Parallel success_threshold=\"" + std::to_string(node->out_arcs.size()) +
       "\" failure_threshold=\"1\">\n";
 
     for (const auto & child_node : node->out_arcs) {
-      ret = ret + get_flow_tree(child_node, used_nodes, action_map, l + 2);
+      ret = ret + get_flow_tree(child_node, used_nodes, l + 2);
     }
 
     ret = ret + t(l + 1) + "</Parallel>\n";
@@ -884,23 +872,6 @@
     }
   }
 
-<<<<<<< HEAD
-  int m = (timeout > 0) ? 1 : 0;
-  ret = ret + t(l + 1) + "<ApplyAtStartEffect action=\"" + action_id + "\"/>\n";
-  if (timeout > 0) {
-    ret = ret + t(l + 1) + "<Timeout msec=\"" + std::to_string(timeout) + "\">\n";
-  }
-  ret = ret + t(l + m + 1) + "<ReactiveSequence name=\"" + action_id + "\">\n";
-  ret = ret + t(l + m + 2) + "<CheckOverAllReq action=\"" + action_id + "\"/>\n";
-  ret = ret + t(l + m + 2) + "<ExecuteAction action=\"" + action_id + "\"/>\n";
-  ret = ret + t(l + m + 1) + "</ReactiveSequence>\n";
-  if (timeout > 0) {
-    ret = ret + t(l + 1) + "</Timeout>\n";
-  }
-  ret = ret + t(l + 1) + "<CheckAtEndReq action=\"" + action_id + "\"/>\n";
-  ret = ret + t(l + 1) + "<ApplyAtEndEffect action=\"" + action_id + "\"/>\n";
-  ret = ret + t(l) + "</Sequence>\n";
-=======
   replace(ret_aux, "ACTION_ID", action_id);
   replace(ret_aux, "WAIT_AT_START_ACTIONS", wait_actions);
 
@@ -911,7 +882,6 @@
       ret = ret + t(l) + line + "\n";
     }
   }
->>>>>>> ec47a9fd
   return ret;
 }
 

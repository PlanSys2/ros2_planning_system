// Copyright 2019 Intelligent Robotics Lab
//
// Licensed under the Apache License, Version 2.0 (the "License");
// you may not use this file except in compliance with the License.
// You may obtain a copy of the License at
//
//     http://www.apache.org/licenses/LICENSE-2.0
//
// Unless required by applicable law or agreed to in writing, software
// distributed under the License is distributed on an "AS IS" BASIS,
// WITHOUT WARRANTIES OR CONDITIONS OF ANY KIND, either express or implied.
// See the License for the specific language governing permissions and
// limitations under the License.

#include <filesystem>

#include <algorithm>
#include <string>
#include <memory>
#include <iostream>
#include <fstream>
#include <map>
#include <set>
#include <vector>

#include "plansys2_executor/ExecutorNode.hpp"
#include "plansys2_executor/ActionExecutor.hpp"
#include "plansys2_executor/BTBuilder.hpp"
#include "plansys2_problem_expert/Utils.hpp"

#include "lifecycle_msgs/msg/state.hpp"
#include "plansys2_msgs/msg/action_execution_info.hpp"

#include "ament_index_cpp/get_package_share_directory.hpp"

#include "behaviortree_cpp_v3/behavior_tree.h"
#include "behaviortree_cpp_v3/bt_factory.h"
#include "behaviortree_cpp_v3/utils/shared_library.h"
#include "behaviortree_cpp_v3/blackboard.h"

#ifdef ZMQ_FOUND
#include <behaviortree_cpp_v3/loggers/bt_zmq_publisher.h>
#endif

#include "plansys2_executor/behavior_tree/execute_action_node.hpp"
#include "plansys2_executor/behavior_tree/wait_action_node.hpp"
#include "plansys2_executor/behavior_tree/wait_atstart_req_node.hpp"
#include "plansys2_executor/behavior_tree/check_overall_req_node.hpp"
#include "plansys2_executor/behavior_tree/check_atend_req_node.hpp"
#include "plansys2_executor/behavior_tree/check_timeout_node.hpp"
#include "plansys2_executor/behavior_tree/apply_atstart_effect_node.hpp"
#include "plansys2_executor/behavior_tree/apply_atend_effect_node.hpp"

namespace plansys2
{

using ExecutePlan = plansys2_msgs::action::ExecutePlan;
using namespace std::chrono_literals;

ExecutorNode::ExecutorNode()
: rclcpp_lifecycle::LifecycleNode("executor")
{
  using namespace std::placeholders;

<<<<<<< HEAD
  declare_parameter("default_action_bt_xml_filename");
=======
  this->declare_parameter<std::string>("default_action_bt_xml_filename", "");
>>>>>>> 7ecccba2
  this->declare_parameter<bool>("enable_dotgraph_legend", true);
  this->declare_parameter<bool>("print_graph", false);
  this->declare_parameter("action_timeouts.actions", std::vector<std::string>{});
  // Declaring individual action parameters so they can be queried on the command line
  auto action_timeouts_actions = this->get_parameter("action_timeouts.actions").as_string_array();
  for (auto action : action_timeouts_actions) {
    this->declare_parameter("action_timeouts." + action + ".duration_overrun_percentage");
  }

#ifdef ZMQ_FOUND
  this->declare_parameter<bool>("enable_groot_monitoring", true);
  this->declare_parameter<int>("publisher_port", 2666);
  this->declare_parameter<int>("server_port", 2667);
  this->declare_parameter<int>("max_msgs_per_second", 25);
#endif

  execute_plan_action_server_ = rclcpp_action::create_server<ExecutePlan>(
    this->get_node_base_interface(),
    this->get_node_clock_interface(),
    this->get_node_logging_interface(),
    this->get_node_waitables_interface(),
    "execute_plan",
    std::bind(&ExecutorNode::handle_goal, this, _1, _2),
    std::bind(&ExecutorNode::handle_cancel, this, _1),
    std::bind(&ExecutorNode::handle_accepted, this, _1));

  get_ordered_sub_goals_service_ = create_service<plansys2_msgs::srv::GetOrderedSubGoals>(
    "executor/get_ordered_sub_goals",
    std::bind(
      &ExecutorNode::get_ordered_sub_goals_service_callback,
      this, std::placeholders::_1, std::placeholders::_2,
      std::placeholders::_3));
}


using CallbackReturnT =
  rclcpp_lifecycle::node_interfaces::LifecycleNodeInterface::CallbackReturn;

CallbackReturnT
ExecutorNode::on_configure(const rclcpp_lifecycle::State & state)
{
  RCLCPP_INFO(get_logger(), "[%s] Configuring...", get_name());

  auto default_action_bt_xml_filename =
    this->get_parameter("default_action_bt_xml_filename").as_string();
  if (default_action_bt_xml_filename.empty()) {
    default_action_bt_xml_filename =
      ament_index_cpp::get_package_share_directory("plansys2_executor") +
      "/behavior_trees/plansys2_action_bt.xml";
  }

  std::ifstream ifs(default_action_bt_xml_filename);
  if (!ifs) {
    RCLCPP_ERROR_STREAM(get_logger(), "Error openning [" << default_action_bt_xml_filename << "]");
    return CallbackReturnT::FAILURE;
  }

  action_bt_xml_.assign(
    std::istreambuf_iterator<char>(ifs), std::istreambuf_iterator<char>());

  dotgraph_pub_ = this->create_publisher<std_msgs::msg::String>("dot_graph", 1);

  aux_node_ = std::make_shared<rclcpp::Node>("executor_helper");
  domain_client_ = std::make_shared<plansys2::DomainExpertClient>(aux_node_);
  problem_client_ = std::make_shared<plansys2::ProblemExpertClient>(aux_node_);
  planner_client_ = std::make_shared<plansys2::PlannerClient>(aux_node_);

  execution_info_pub_ = create_publisher<plansys2_msgs::msg::ActionExecutionInfo>(
    "/action_execution_info", 100);

  RCLCPP_INFO(get_logger(), "[%s] Configured", get_name());
  return CallbackReturnT::SUCCESS;
}

CallbackReturnT
ExecutorNode::on_activate(const rclcpp_lifecycle::State & state)
{
  RCLCPP_INFO(get_logger(), "[%s] Activating...", get_name());
  dotgraph_pub_->on_activate();
  execution_info_pub_->on_activate();
  RCLCPP_INFO(get_logger(), "[%s] Activated", get_name());

  return CallbackReturnT::SUCCESS;
}

CallbackReturnT
ExecutorNode::on_deactivate(const rclcpp_lifecycle::State & state)
{
  RCLCPP_INFO(get_logger(), "[%s] Deactivating...", get_name());
  dotgraph_pub_->on_deactivate();
  RCLCPP_INFO(get_logger(), "[%s] Deactivated", get_name());

  return CallbackReturnT::SUCCESS;
}

CallbackReturnT
ExecutorNode::on_cleanup(const rclcpp_lifecycle::State & state)
{
  RCLCPP_INFO(get_logger(), "[%s] Cleaning up...", get_name());
  dotgraph_pub_.reset();
  RCLCPP_INFO(get_logger(), "[%s] Cleaned up", get_name());

  return CallbackReturnT::SUCCESS;
}

CallbackReturnT
ExecutorNode::on_shutdown(const rclcpp_lifecycle::State & state)
{
  RCLCPP_INFO(get_logger(), "[%s] Shutting down...", get_name());
  dotgraph_pub_.reset();
  RCLCPP_INFO(get_logger(), "[%s] Shutted down", get_name());

  return CallbackReturnT::SUCCESS;
}

CallbackReturnT
ExecutorNode::on_error(const rclcpp_lifecycle::State & state)
{
  RCLCPP_ERROR(get_logger(), "[%s] Error transition", get_name());

  return CallbackReturnT::SUCCESS;
}

void
ExecutorNode::get_ordered_sub_goals_service_callback(
  const std::shared_ptr<rmw_request_id_t> request_header,
  const std::shared_ptr<plansys2_msgs::srv::GetOrderedSubGoals::Request> request,
  const std::shared_ptr<plansys2_msgs::srv::GetOrderedSubGoals::Response> response)
{
  if (ordered_sub_goals_.has_value()) {
    for (auto goal : ordered_sub_goals_.value()) {
      response->sub_goals.push_back(goal.toString());
    }
    response->success = true;
  } else {
    response->success = false;
    response->error_info = "No current plan.";
  }
}

std::optional<std::vector<parser::pddl::tree::Goal>>
ExecutorNode::getOrderedSubGoals()
{
  if (!current_plan_.has_value()) {
    return {};
  }

  parser::pddl::tree::Goal goal = problem_client_->getGoal();
  std::vector<parser::pddl::tree::Predicate> predicates = problem_client_->getPredicates();
  std::set<std::string> local_predicates;
  for (auto & predicate : predicates) {
    local_predicates.insert(predicate.toString());
  }

  std::vector<parser::pddl::tree::Function> functions = problem_client_->getFunctions();
  std::map<std::string, double> local_functions;
  for (auto & function : functions) {
    local_functions.insert({function.toString(), function.value});
  }

  std::vector<parser::pddl::tree::Goal> ordered_goals;
  std::vector<std::shared_ptr<parser::pddl::tree::TreeNode>> unordered_subgoals = get_subtrees(
    goal.root_);

  // just in case some goals are already satisfied
  for (auto it = unordered_subgoals.begin(); it != unordered_subgoals.end(); ) {
    if (check(*it, local_predicates, local_functions)) {
      parser::pddl::tree::Goal new_goal("(and " + (*it)->toString() + ")");
      ordered_goals.push_back(new_goal);
      it = unordered_subgoals.erase(it);
    } else {
      ++it;
    }
  }

  for (const auto & plan_item : current_plan_.value()) {
    std::shared_ptr<parser::pddl::tree::DurativeAction> action = get_action_from_string(
      plan_item.action, domain_client_);
    apply(action->at_start_effects.root_, local_predicates, local_functions);
    apply(action->at_end_effects.root_, local_predicates, local_functions);

    for (auto it = unordered_subgoals.begin(); it != unordered_subgoals.end(); ) {
      if (check(*it, local_predicates, local_functions)) {
        parser::pddl::tree::Goal new_goal("(and " + (*it)->toString() + ")");
        ordered_goals.push_back(new_goal);
        it = unordered_subgoals.erase(it);
      } else {
        ++it;
      }
    }
  }

  return ordered_goals;
}

rclcpp_action::GoalResponse
ExecutorNode::handle_goal(
  const rclcpp_action::GoalUUID & uuid,
  std::shared_ptr<const ExecutePlan::Goal> goal)
{
  RCLCPP_DEBUG(this->get_logger(), "Received goal request with order");

  current_plan_ = {};
  ordered_sub_goals_ = {};

  return rclcpp_action::GoalResponse::ACCEPT_AND_EXECUTE;
}

rclcpp_action::CancelResponse
ExecutorNode::handle_cancel(
  const std::shared_ptr<GoalHandleExecutePlan> goal_handle)
{
  RCLCPP_DEBUG(this->get_logger(), "Received request to cancel goal");

  cancel_plan_requested_ = true;

  return rclcpp_action::CancelResponse::ACCEPT;
}

void
ExecutorNode::execute(const std::shared_ptr<GoalHandleExecutePlan> goal_handle)
{
  auto feedback = std::make_shared<ExecutePlan::Feedback>();
  auto result = std::make_shared<ExecutePlan::Result>();

  cancel_plan_requested_ = false;

  auto domain = domain_client_->getDomain();
  auto problem = problem_client_->getProblem();
  current_plan_ = planner_client_->getPlan(domain, problem);

  if (!current_plan_.has_value()) {
    RCLCPP_ERROR(get_logger(), "No plan found");
    result->success = false;
    goal_handle->succeed(result);
    return;
  }

  auto action_map = std::make_shared<std::map<std::string, ActionExecutionInfo>>();
  auto action_timeout_actions = this->get_parameter("action_timeouts.actions").as_string_array();

  for (const auto & action : current_plan_.value()) {
    auto index = action.action + ":" + std::to_string(static_cast<int>(action.time * 1000));

    (*action_map)[index] = ActionExecutionInfo();
    (*action_map)[index].action_executor =
      ActionExecutor::make_shared(action.action, shared_from_this());
    (*action_map)[index].durative_action_info =
      get_action_from_string(action.action, domain_client_);

    (*action_map)[index].duration = action.duration;
    std::string action_name = (*action_map)[index].durative_action_info->name;
    if (std::find(
        action_timeout_actions.begin(), action_timeout_actions.end(),
        action_name) != action_timeout_actions.end() &&
      this->has_parameter("action_timeouts." + action_name + ".duration_overrun_percentage"))
    {
      (*action_map)[index].duration_overrun_percentage = this->get_parameter(
        "action_timeouts." + action_name + ".duration_overrun_percentage").as_double();
    }
<<<<<<< HEAD
=======
    RCLCPP_INFO(
      get_logger(), "Action %s timeout percentage %f", action_name.c_str(),
      (*action_map)[index].duration_overrun_percentage);
>>>>>>> 7ecccba2
  }
  ordered_sub_goals_ = getOrderedSubGoals();

  BTBuilder bt_builder(aux_node_, action_bt_xml_);
  auto blackboard = BT::Blackboard::create();

  blackboard->set("action_map", action_map);
  blackboard->set("node", shared_from_this());
  blackboard->set("domain_client", domain_client_);
  blackboard->set("problem_client", problem_client_);

  BT::BehaviorTreeFactory factory;
  factory.registerNodeType<ExecuteAction>("ExecuteAction");
  factory.registerNodeType<WaitAction>("WaitAction");
  factory.registerNodeType<CheckOverAllReq>("CheckOverAllReq");
  factory.registerNodeType<WaitAtStartReq>("WaitAtStartReq");
  factory.registerNodeType<CheckAtEndReq>("CheckAtEndReq");
  factory.registerNodeType<ApplyAtStartEffect>("ApplyAtStartEffect");
  factory.registerNodeType<ApplyAtEndEffect>("ApplyAtEndEffect");
  factory.registerNodeType<CheckTimeout>("CheckTimeout");

  auto bt_xml_tree = bt_builder.get_tree(current_plan_.value());
  auto action_graph = bt_builder.get_graph(current_plan_.value());
  std_msgs::msg::String dotgraph_msg;
  dotgraph_msg.data =
    bt_builder.get_dotgraph(
    action_graph, action_map, this->get_parameter(
      "enable_dotgraph_legend").as_bool(), this->get_parameter("print_graph").as_bool());
  dotgraph_pub_->publish(dotgraph_msg);

  std::filesystem::path tp = std::filesystem::temp_directory_path();
  std::ofstream out(std::string("/tmp/") + get_namespace() + "/bt.xml");
  out << bt_xml_tree;
  out.close();

  auto tree = factory.createTreeFromText(bt_xml_tree, blackboard);

#ifdef ZMQ_FOUND
  unsigned int publisher_port = this->get_parameter("publisher_port").as_int();
  unsigned int server_port = this->get_parameter("server_port").as_int();
  unsigned int max_msgs_per_second = this->get_parameter("max_msgs_per_second").as_int();

  std::unique_ptr<BT::PublisherZMQ> publisher_zmq;
  if (this->get_parameter("enable_groot_monitoring").as_bool()) {
    RCLCPP_DEBUG(
      get_logger(),
      "[%s] Groot monitoring: Publisher port: %d, Server port: %d, Max msgs per second: %d",
      get_name(), publisher_port, server_port, max_msgs_per_second);
    try {
      publisher_zmq.reset(
        new BT::PublisherZMQ(
          tree, max_msgs_per_second, publisher_port,
          server_port));
    } catch (const BT::LogicError & exc) {
      RCLCPP_ERROR(get_logger(), "ZMQ error: %s", exc.what());
    }
  }
#endif

  auto info_pub = create_wall_timer(
    1s, [this, &action_map]() {
      auto msgs = get_feedback_info(action_map);
      for (const auto & msg : msgs) {
        execution_info_pub_->publish(msg);
      }
    });

  rclcpp::Rate rate(10);
  auto start = now();
  auto status = BT::NodeStatus::RUNNING;

  while (status == BT::NodeStatus::RUNNING && !cancel_plan_requested_) {
    try {
      status = tree.tickRoot();
    } catch (std::exception & e) {
      std::cerr << e.what() << std::endl;
      status == BT::NodeStatus::FAILURE;
    }

    feedback->action_execution_status = get_feedback_info(action_map);
    goal_handle->publish_feedback(feedback);

    dotgraph_msg.data =
      bt_builder.get_dotgraph(
      action_graph, action_map, this->get_parameter(
        "enable_dotgraph_legend").as_bool());
    dotgraph_pub_->publish(dotgraph_msg);

    rate.sleep();
  }

  if (cancel_plan_requested_) {
    tree.haltTree();
  }

  if (status == BT::NodeStatus::FAILURE) {
    tree.haltTree();
    RCLCPP_ERROR(get_logger(), "Executor BT finished with FAILURE state");
  }

  dotgraph_msg.data =
    bt_builder.get_dotgraph(
    action_graph, action_map, this->get_parameter(
      "enable_dotgraph_legend").as_bool());
  dotgraph_pub_->publish(dotgraph_msg);

  result->success = status == BT::NodeStatus::SUCCESS;
  result->action_execution_status = get_feedback_info(action_map);

  size_t i = 0;
  while (i < result->action_execution_status.size() && result->success) {
    if (result->action_execution_status[i].status !=
      plansys2_msgs::msg::ActionExecutionInfo::SUCCEEDED)
    {
      result->success = false;
    }
    i++;
  }

  if (rclcpp::ok()) {
    goal_handle->succeed(result);
    if (result->success) {
      RCLCPP_INFO(this->get_logger(), "Plan Succeeded");
    } else {
      RCLCPP_INFO(this->get_logger(), "Plan Failed");
    }
  }
}

void
ExecutorNode::handle_accepted(const std::shared_ptr<GoalHandleExecutePlan> goal_handle)
{
  using namespace std::placeholders;
  std::thread{std::bind(&ExecutorNode::execute, this, _1), goal_handle}.detach();
}

std::vector<plansys2_msgs::msg::ActionExecutionInfo>
ExecutorNode::get_feedback_info(
  std::shared_ptr<std::map<std::string,
  ActionExecutionInfo>> action_map)
{
  std::vector<plansys2_msgs::msg::ActionExecutionInfo> ret;

  for (const auto & action : *action_map) {
    plansys2_msgs::msg::ActionExecutionInfo info;

    switch (action.second.action_executor->get_internal_status()) {
      case ActionExecutor::IDLE:
      case ActionExecutor::DEALING:
        info.status = plansys2_msgs::msg::ActionExecutionInfo::NOT_EXECUTED;
        break;
      case ActionExecutor::RUNNING:
        info.status = plansys2_msgs::msg::ActionExecutionInfo::EXECUTING;
        break;
      case ActionExecutor::SUCCESS:
        info.status = plansys2_msgs::msg::ActionExecutionInfo::SUCCEEDED;
        break;
      case ActionExecutor::FAILURE:
        info.status = plansys2_msgs::msg::ActionExecutionInfo::FAILED;
        break;
      case ActionExecutor::CANCELLED:
        info.status = plansys2_msgs::msg::ActionExecutionInfo::CANCELLED;
        break;
    }

    info.action_full_name = action.first;

    info.start_stamp = action.second.action_executor->get_start_time();
    info.status_stamp = action.second.action_executor->get_status_time();
    info.action = action.second.action_executor->get_action_name();

    info.arguments = action.second.action_executor->get_action_params();
    info.duration = rclcpp::Duration::from_seconds(action.second.duration);
    info.completion = action.second.action_executor->get_completion();
    info.message_status = action.second.action_executor->get_feedback();

    ret.push_back(info);
  }

  return ret;
}

void
ExecutorNode::print_execution_info(
  std::shared_ptr<std::map<std::string, ActionExecutionInfo>> exec_info)
{
  fprintf(stderr, "Execution info =====================\n");

  for (const auto & action_info : *exec_info) {
    fprintf(stderr, "[%s]", action_info.first.c_str());
    switch (action_info.second.action_executor->get_internal_status()) {
      case ActionExecutor::IDLE:
        fprintf(stderr, "\tIDLE\n");
        break;
      case ActionExecutor::DEALING:
        fprintf(stderr, "\tDEALING\n");
        break;
      case ActionExecutor::RUNNING:
        fprintf(stderr, "\tRUNNING\n");
        break;
      case ActionExecutor::SUCCESS:
        fprintf(stderr, "\tSUCCESS\n");
        break;
      case ActionExecutor::FAILURE:
        fprintf(stderr, "\tFAILURE\n");
        break;
    }
    if (action_info.second.durative_action_info == nullptr) {
      fprintf(stderr, "\tWith no duration info\n");
    }

    if (action_info.second.at_start_effects_applied) {
      fprintf(stderr, "\tAt start effects applied\n");
    } else {
      fprintf(stderr, "\tAt start effects NOT applied\n");
    }

    if (action_info.second.at_end_effects_applied) {
      fprintf(stderr, "\tAt end effects applied\n");
    } else {
      fprintf(stderr, "\tAt end effects NOT applied\n");
    }
  }
}

}  // namespace plansys2<|MERGE_RESOLUTION|>--- conflicted
+++ resolved
@@ -62,11 +62,7 @@
 {
   using namespace std::placeholders;
 
-<<<<<<< HEAD
-  declare_parameter("default_action_bt_xml_filename");
-=======
   this->declare_parameter<std::string>("default_action_bt_xml_filename", "");
->>>>>>> 7ecccba2
   this->declare_parameter<bool>("enable_dotgraph_legend", true);
   this->declare_parameter<bool>("print_graph", false);
   this->declare_parameter("action_timeouts.actions", std::vector<std::string>{});
@@ -327,12 +323,9 @@
       (*action_map)[index].duration_overrun_percentage = this->get_parameter(
         "action_timeouts." + action_name + ".duration_overrun_percentage").as_double();
     }
-<<<<<<< HEAD
-=======
     RCLCPP_INFO(
       get_logger(), "Action %s timeout percentage %f", action_name.c_str(),
       (*action_map)[index].duration_overrun_percentage);
->>>>>>> 7ecccba2
   }
   ordered_sub_goals_ = getOrderedSubGoals();
 

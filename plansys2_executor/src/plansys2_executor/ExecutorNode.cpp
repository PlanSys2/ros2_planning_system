// Copyright 2019 Intelligent Robotics Lab
//
// Licensed under the Apache License, Version 2.0 (the "License");
// you may not use this file except in compliance with the License.
// You may obtain a copy of the License at
//
//     http://www.apache.org/licenses/LICENSE-2.0
//
// Unless required by applicable law or agreed to in writing, software
// distributed under the License is distributed on an "AS IS" BASIS,
// WITHOUT WARRANTIES OR CONDITIONS OF ANY KIND, either express or implied.
// See the License for the specific language governing permissions and
// limitations under the License.

#include <filesystem>

#include <string>
#include <memory>
#include <iostream>
#include <fstream>
#include <map>
#include <vector>

#include "plansys2_executor/ExecutorNode.hpp"
#include "plansys2_executor/ActionExecutor.hpp"
#include "plansys2_executor/BTBuilder.hpp"
#include "plansys2_problem_expert/Utils.hpp"

#include "lifecycle_msgs/msg/state.hpp"
#include "plansys2_msgs/msg/action_execution_info.hpp"

#include "behaviortree_cpp_v3/behavior_tree.h"
#include "behaviortree_cpp_v3/bt_factory.h"
#include "behaviortree_cpp_v3/utils/shared_library.h"
#include "behaviortree_cpp_v3/blackboard.h"

#ifdef ZMQ_FOUND
#include <behaviortree_cpp_v3/loggers/bt_zmq_publisher.h>
#endif

#include "plansys2_executor/behavior_tree/execute_action_node.hpp"
#include "plansys2_executor/behavior_tree/wait_action_node.hpp"
#include "plansys2_executor/behavior_tree/wait_atstart_req_node.hpp"
#include "plansys2_executor/behavior_tree/check_overall_req_node.hpp"
#include "plansys2_executor/behavior_tree/check_atend_req_node.hpp"
#include "plansys2_executor/behavior_tree/apply_atstart_effect_node.hpp"
#include "plansys2_executor/behavior_tree/apply_atend_effect_node.hpp"

namespace plansys2
{

using ExecutePlan = plansys2_msgs::action::ExecutePlan;
using namespace std::chrono_literals;

ExecutorNode::ExecutorNode()
: rclcpp_lifecycle::LifecycleNode("executor")
{
  using namespace std::placeholders;

#ifdef ZMQ_FOUND
  this->declare_parameter<bool>("enable_groot_monitoring", true);
  this->declare_parameter<int>("publisher_port", 1666);
  this->declare_parameter<int>("server_port", 1667);
  this->declare_parameter<int>("max_msgs_per_second", 25);
#endif

  execute_plan_action_server_ = rclcpp_action::create_server<ExecutePlan>(
    this->get_node_base_interface(),
    this->get_node_clock_interface(),
    this->get_node_logging_interface(),
    this->get_node_waitables_interface(),
    "execute_plan",
    std::bind(&ExecutorNode::handle_goal, this, _1, _2),
    std::bind(&ExecutorNode::handle_cancel, this, _1),
    std::bind(&ExecutorNode::handle_accepted, this, _1));
}


using CallbackReturnT =
  rclcpp_lifecycle::node_interfaces::LifecycleNodeInterface::CallbackReturn;

CallbackReturnT
ExecutorNode::on_configure(const rclcpp_lifecycle::State & state)
{
  RCLCPP_INFO(get_logger(), "[%s] Configuring...", get_name());

  dotgraph_pub_ = this->create_publisher<std_msgs::msg::String>("dot_graph", 1);

  aux_node_ = std::make_shared<rclcpp::Node>("executor_helper");
  domain_client_ = std::make_shared<plansys2::DomainExpertClient>(aux_node_);
  problem_client_ = std::make_shared<plansys2::ProblemExpertClient>(aux_node_);
  planner_client_ = std::make_shared<plansys2::PlannerClient>(aux_node_);

  execution_info_pub_ = create_publisher<plansys2_msgs::msg::ActionExecutionInfo>(
    "/action_execution_info", 100);

  RCLCPP_INFO(get_logger(), "[%s] Configured", get_name());
  return CallbackReturnT::SUCCESS;
}

CallbackReturnT
ExecutorNode::on_activate(const rclcpp_lifecycle::State & state)
{
  RCLCPP_INFO(get_logger(), "[%s] Activating...", get_name());
  dotgraph_pub_->on_activate();
  execution_info_pub_->on_activate();
  RCLCPP_INFO(get_logger(), "[%s] Activated", get_name());

  return CallbackReturnT::SUCCESS;
}

CallbackReturnT
ExecutorNode::on_deactivate(const rclcpp_lifecycle::State & state)
{
  RCLCPP_INFO(get_logger(), "[%s] Deactivating...", get_name());
  dotgraph_pub_->on_deactivate();
  RCLCPP_INFO(get_logger(), "[%s] Deactivated", get_name());

  return CallbackReturnT::SUCCESS;
}

CallbackReturnT
ExecutorNode::on_cleanup(const rclcpp_lifecycle::State & state)
{
  RCLCPP_INFO(get_logger(), "[%s] Cleaning up...", get_name());
  dotgraph_pub_.reset();
  RCLCPP_INFO(get_logger(), "[%s] Cleaned up", get_name());

  return CallbackReturnT::SUCCESS;
}

CallbackReturnT
ExecutorNode::on_shutdown(const rclcpp_lifecycle::State & state)
{
  RCLCPP_INFO(get_logger(), "[%s] Shutting down...", get_name());
  dotgraph_pub_.reset();
  RCLCPP_INFO(get_logger(), "[%s] Shutted down", get_name());

  return CallbackReturnT::SUCCESS;
}

CallbackReturnT
ExecutorNode::on_error(const rclcpp_lifecycle::State & state)
{
  RCLCPP_ERROR(get_logger(), "[%s] Error transition", get_name());

  return CallbackReturnT::SUCCESS;
}

rclcpp_action::GoalResponse
ExecutorNode::handle_goal(
  const rclcpp_action::GoalUUID & uuid,
  std::shared_ptr<const ExecutePlan::Goal> goal)
{
  RCLCPP_DEBUG(this->get_logger(), "Received goal request with order");

  return rclcpp_action::GoalResponse::ACCEPT_AND_EXECUTE;
}

rclcpp_action::CancelResponse
ExecutorNode::handle_cancel(
  const std::shared_ptr<GoalHandleExecutePlan> goal_handle)
{
  RCLCPP_DEBUG(this->get_logger(), "Received request to cancel goal");

  cancel_plan_requested_ = true;

  return rclcpp_action::CancelResponse::ACCEPT;
}

void
ExecutorNode::execute(const std::shared_ptr<GoalHandleExecutePlan> goal_handle)
{
  auto feedback = std::make_shared<ExecutePlan::Feedback>();
  auto result = std::make_shared<ExecutePlan::Result>();

  cancel_plan_requested_ = false;

  auto domain = domain_client_->getDomain();
  auto problem = problem_client_->getProblem();
  auto current_plan = planner_client_->getPlan(domain, problem);

  if (!current_plan.has_value()) {
    RCLCPP_ERROR(get_logger(), "No plan found");
    result->success = false;
    goal_handle->succeed(result);
    return;
  }

  auto action_map = std::make_shared<std::map<std::string, ActionExecutionInfo>>();

  for (const auto & action : current_plan.value()) {
    auto index = action.action + ":" + std::to_string(static_cast<int>(action.time * 1000));

    (*action_map)[index] = ActionExecutionInfo();
    (*action_map)[index].action_executor =
      ActionExecutor::make_shared(action.action, shared_from_this());
    (*action_map)[index].durative_action_info =
      get_action_from_string(action.action, domain_client_);
  }

  BTBuilder bt_builder(aux_node_);
  auto blackboard = BT::Blackboard::create();

  blackboard->set("action_map", action_map);
  blackboard->set("node", shared_from_this());
  blackboard->set("domain_client", domain_client_);
  blackboard->set("problem_client", problem_client_);

  BT::BehaviorTreeFactory factory;
  factory.registerNodeType<ExecuteAction>("ExecuteAction");
  factory.registerNodeType<WaitAction>("WaitAction");
  factory.registerNodeType<CheckOverAllReq>("CheckOverAllReq");
  factory.registerNodeType<WaitAtStartReq>("WaitAtStartReq");
  factory.registerNodeType<CheckAtEndReq>("CheckAtEndReq");
  factory.registerNodeType<ApplyAtStartEffect>("ApplyAtStartEffect");
  factory.registerNodeType<ApplyAtEndEffect>("ApplyAtEndEffect");

<<<<<<< HEAD
  auto bt_xml_tree = bt_builder.get_tree(current_plan_.value());
  std_msgs::msg::String msg;
  msg.data =
    bt_builder.get_dotgraph(
    current_plan_.value());
  dotgraph_pub_->publish(msg);
=======
  auto bt_xml_tree = bt_builder.get_tree(current_plan.value());
>>>>>>> e03883e9

  std::filesystem::path tp = std::filesystem::temp_directory_path();
  std::ofstream out(std::string("/tmp/") + get_namespace() + "/bt.xml");
  out << bt_xml_tree;
  out.close();

  auto tree = factory.createTreeFromText(bt_xml_tree, blackboard);

#ifdef ZMQ_FOUND
  unsigned int publisher_port = this->get_parameter("publisher_port").as_int();
  unsigned int server_port = this->get_parameter("server_port").as_int();
  unsigned int max_msgs_per_second = this->get_parameter("max_msgs_per_second").as_int();

  std::unique_ptr<BT::PublisherZMQ> publisher_zmq;
  if (this->get_parameter("enable_groot_monitoring").as_bool()) {
    RCLCPP_INFO(
      get_logger(),
      "[%s] Groot monitoring: Publisher port: %d, Server port: %d, Max msgs per second: %d",
      get_name(), publisher_port, server_port, max_msgs_per_second);
    try {
      publisher_zmq.reset(
        new BT::PublisherZMQ(
          tree, max_msgs_per_second, publisher_port,
          server_port));
    } catch (const BT::LogicError & exc) {
      RCLCPP_ERROR(get_logger(), "ZMQ error: %s", exc.what());
    }
  }
#endif

  auto info_pub = create_wall_timer(
    1s, [this, &action_map]() {
      auto msgs = get_feedback_info(action_map);
      for (const auto & msg : msgs) {
        execution_info_pub_->publish(msg);
      }
    });

  rclcpp::Rate rate(10);
  auto start = now();
  auto status = BT::NodeStatus::RUNNING;

  while (status == BT::NodeStatus::RUNNING && !cancel_plan_requested_) {
    try {
      status = tree.tickRoot();
    } catch (std::exception & e) {
      std::cerr << e.what() << std::endl;
      status == BT::NodeStatus::FAILURE;
    }

    feedback->action_execution_status = get_feedback_info(action_map);
    goal_handle->publish_feedback(feedback);

    rate.sleep();
  }

  if (cancel_plan_requested_) {
    tree.haltTree();
  }

  if (status == BT::NodeStatus::FAILURE) {
    tree.haltTree();
    RCLCPP_ERROR(get_logger(), "Executor BT finished with FAILURE state");
    result->success = false;
  } else {
    result->success = true;
  }

  result->action_execution_status = get_feedback_info(action_map);

  size_t i = 0;
  while (i < result->action_execution_status.size() && result->success) {
    if (result->action_execution_status[i].status !=
      plansys2_msgs::msg::ActionExecutionInfo::SUCCEEDED)
    {
      result->success = false;
    }
    i++;
  }

  if (rclcpp::ok()) {
    goal_handle->succeed(result);
    if (result->success) {
      RCLCPP_INFO(this->get_logger(), "Plan Succeeded");
    } else {
      RCLCPP_INFO(this->get_logger(), "Plan Failed");
    }
  }
}

void
ExecutorNode::handle_accepted(const std::shared_ptr<GoalHandleExecutePlan> goal_handle)
{
  using namespace std::placeholders;
  std::thread{std::bind(&ExecutorNode::execute, this, _1), goal_handle}.detach();
}

std::vector<plansys2_msgs::msg::ActionExecutionInfo>
ExecutorNode::get_feedback_info(
  std::shared_ptr<std::map<std::string,
  ActionExecutionInfo>> action_map)
{
  std::vector<plansys2_msgs::msg::ActionExecutionInfo> ret;

  for (const auto & action : *action_map) {
    plansys2_msgs::msg::ActionExecutionInfo info;

    switch (action.second.action_executor->get_internal_status()) {
      case ActionExecutor::IDLE:
      case ActionExecutor::DEALING:
        info.status = plansys2_msgs::msg::ActionExecutionInfo::NOT_EXECUTED;
        break;
      case ActionExecutor::RUNNING:
        info.status = plansys2_msgs::msg::ActionExecutionInfo::EXECUTING;
        break;
      case ActionExecutor::SUCCESS:
        info.status = plansys2_msgs::msg::ActionExecutionInfo::SUCCEEDED;
        break;
      case ActionExecutor::FAILURE:
        info.status = plansys2_msgs::msg::ActionExecutionInfo::FAILED;
        break;
      case ActionExecutor::CANCELLED:
        info.status = plansys2_msgs::msg::ActionExecutionInfo::CANCELLED;
        break;
    }

    info.start_stamp = action.second.action_executor->get_start_time();
    info.status_stamp = action.second.action_executor->get_status_time();
    info.action = action.second.action_executor->get_action_name();

    info.arguments = action.second.action_executor->get_action_params();
    info.completion = action.second.action_executor->get_completion();
    info.message_status = action.second.action_executor->get_feedback();

    ret.push_back(info);
  }

  return ret;
}

void
ExecutorNode::print_execution_info(
  std::shared_ptr<std::map<std::string, ActionExecutionInfo>> exec_info)
{
  fprintf(stderr, "Execution info =====================\n");

  for (const auto & action_info : *exec_info) {
    fprintf(stderr, "[%s]", action_info.first.c_str());
    switch (action_info.second.action_executor->get_internal_status()) {
      case ActionExecutor::IDLE:
        fprintf(stderr, "\tIDLE\n");
        break;
      case ActionExecutor::DEALING:
        fprintf(stderr, "\tDEALING\n");
        break;
      case ActionExecutor::RUNNING:
        fprintf(stderr, "\tRUNNING\n");
        break;
      case ActionExecutor::SUCCESS:
        fprintf(stderr, "\tSUCCESS\n");
        break;
      case ActionExecutor::FAILURE:
        fprintf(stderr, "\tFAILURE\n");
        break;
    }
    if (action_info.second.durative_action_info == nullptr) {
      fprintf(stderr, "\tWith no duration info\n");
    }

    if (action_info.second.at_start_effects_applied) {
      fprintf(stderr, "\tAt start effects applied\n");
    } else {
      fprintf(stderr, "\tAt start effects NOT applied\n");
    }

    if (action_info.second.at_end_effects_applied) {
      fprintf(stderr, "\tAt end effects applied\n");
    } else {
      fprintf(stderr, "\tAt end effects NOT applied\n");
    }
  }
}

}  // namespace plansys2<|MERGE_RESOLUTION|>--- conflicted
+++ resolved
@@ -216,16 +216,12 @@
   factory.registerNodeType<ApplyAtStartEffect>("ApplyAtStartEffect");
   factory.registerNodeType<ApplyAtEndEffect>("ApplyAtEndEffect");
 
-<<<<<<< HEAD
-  auto bt_xml_tree = bt_builder.get_tree(current_plan_.value());
+  auto bt_xml_tree = bt_builder.get_tree(current_plan.value());
   std_msgs::msg::String msg;
   msg.data =
     bt_builder.get_dotgraph(
-    current_plan_.value());
+    current_plan.value());
   dotgraph_pub_->publish(msg);
-=======
-  auto bt_xml_tree = bt_builder.get_tree(current_plan.value());
->>>>>>> e03883e9
 
   std::filesystem::path tp = std::filesystem::temp_directory_path();
   std::ofstream out(std::string("/tmp/") + get_namespace() + "/bt.xml");

--- conflicted
+++ resolved
@@ -12,8 +12,6 @@
 // See the License for the specific language governing permissions and
 // limitations under the License.
 
-#include "plansys2_executor/bt_builder_plugins/stn_bt_builder.hpp"
-
 #include <algorithm>
 #include <limits>
 #include <map>
@@ -25,18 +23,23 @@
 #include <utility>
 #include <vector>
 
+#include "plansys2_executor/bt_builder_plugins/stn_bt_builder.hpp"
 #include "plansys2_problem_expert/Utils.hpp"
 
 namespace plansys2
 {
+
 STNBTBuilder::STNBTBuilder()
 {
   domain_client_ = std::make_shared<plansys2::DomainExpertClient>();
   problem_client_ = std::make_shared<plansys2::ProblemExpertClient>();
 }
 
-void STNBTBuilder::initialize(
-  const std::string & bt_action_1, const std::string & bt_action_2, int precision)
+void
+STNBTBuilder::initialize(
+  const std::string & bt_action_1,
+  const std::string & bt_action_2,
+  int precision)
 {
   if (bt_action_1 != "") {
     bt_start_action_ = bt_action_1;
@@ -69,15 +72,18 @@
   action_time_precision_ = precision;
 }
 
-std::string STNBTBuilder::get_tree(const plansys2_msgs::msg::Plan & plan)
+std::string
+STNBTBuilder::get_tree(const plansys2_msgs::msg::Plan & plan)
 {
   stn_ = build_stn(plan);
   auto bt = build_bt(stn_);
   return bt;
 }
 
-std::string STNBTBuilder::get_dotgraph(
-  std::shared_ptr<std::map<std::string, ActionExecutionInfo>> action_map, bool enable_legend,
+std::string
+STNBTBuilder::get_dotgraph(
+  std::shared_ptr<std::map<std::string, ActionExecutionInfo>> action_map,
+  bool enable_legend,
   bool enable_print_graph)
 {
   if (enable_print_graph) {
@@ -128,7 +134,8 @@
   return ss.str();
 }
 
-Graph::Ptr STNBTBuilder::build_stn(const plansys2_msgs::msg::Plan & plan) const
+Graph::Ptr
+STNBTBuilder::build_stn(const plansys2_msgs::msg::Plan & plan) const
 {
   auto stn = init_graph(plan);
   auto happenings = get_happenings(plan);
@@ -170,20 +177,22 @@
   return stn;
 }
 
-std::string STNBTBuilder::build_bt(const Graph::Ptr stn) const
+std::string
+STNBTBuilder::build_bt(const Graph::Ptr stn) const
 {
   std::set<GraphNode::Ptr> used;
   const auto & root = stn->nodes.front();
 
   auto bt = std::string("<root main_tree_to_execute=\"MainTree\">\n") + t(1) +
-            "<BehaviorTree ID=\"MainTree\">\n";
+    "<BehaviorTree ID=\"MainTree\">\n";
   bt = bt + get_flow(root, root, used, 1);
   bt = bt + t(1) + "</BehaviorTree>\n</root>\n";
 
   return bt;
 }
 
-Graph::Ptr STNBTBuilder::init_graph(const plansys2_msgs::msg::Plan & plan) const
+Graph::Ptr
+STNBTBuilder::init_graph(const plansys2_msgs::msg::Plan & plan) const
 {
   auto graph = Graph::make_shared();
   auto action_sequence = get_plan_actions(plan);
@@ -229,8 +238,8 @@
   return graph;
 }
 
-std::vector<ActionStamped> STNBTBuilder::get_plan_actions(
-  const plansys2_msgs::msg::Plan & plan) const
+std::vector<ActionStamped>
+STNBTBuilder::get_plan_actions(const plansys2_msgs::msg::Plan & plan) const
 {
   std::vector<ActionStamped> ret;
 
@@ -240,7 +249,8 @@
     action_stamped.expression = item.action;
     action_stamped.duration = item.duration;
     action_stamped.type = ActionType::DURATIVE;
-    action_stamped.action = domain_client_->getDurativeAction(
+    action_stamped.action =
+      domain_client_->getDurativeAction(
       get_action_name(item.action), get_action_params(item.action));
 
     ret.push_back(action_stamped);
@@ -249,7 +259,8 @@
   return ret;
 }
 
-std::set<int> STNBTBuilder::get_happenings(const plansys2_msgs::msg::Plan & plan) const
+std::set<int>
+STNBTBuilder::get_happenings(const plansys2_msgs::msg::Plan & plan) const
 {
   std::set<int> happenings;
   happenings.insert(-1);
@@ -263,8 +274,8 @@
   return happenings;
 }
 
-std::set<int>::iterator STNBTBuilder::get_happening(
-  int time, const std::set<int> & happenings) const
+std::set<int>::iterator
+STNBTBuilder::get_happening(int time, const std::set<int> & happenings) const
 {
   // This function returns an iterator pointing to either
   //   1. the first element that is equal to the key or
@@ -287,7 +298,8 @@
   return it;
 }
 
-std::set<int>::iterator STNBTBuilder::get_previous(int time, const std::set<int> & happenings) const
+std::set<int>::iterator
+STNBTBuilder::get_previous(int time, const std::set<int> & happenings) const
 {
   auto it = get_happening(time, happenings);
 
@@ -300,8 +312,8 @@
   return happenings.end();
 }
 
-std::multimap<int, ActionStamped> STNBTBuilder::get_simple_plan(
-  const plansys2_msgs::msg::Plan & plan) const
+std::multimap<int, ActionStamped>
+STNBTBuilder::get_simple_plan(const plansys2_msgs::msg::Plan & plan) const
 {
   std::multimap<int, ActionStamped> simple_plan;
   auto action_sequence = get_plan_actions(plan);
@@ -346,15 +358,19 @@
 
     // Find the start action
     auto it = simple_plan.equal_range(time);
-    auto start_action = std::find_if(it.first, it.second, [&](std::pair<int, ActionStamped> a) {
-      return (a.second.expression == action.expression) && (a.second.type == ActionType::START);
-    });
+    auto start_action = std::find_if(
+      it.first, it.second,
+      [&](std::pair<int, ActionStamped> a) {
+        return (a.second.expression == action.expression) && (a.second.type == ActionType::START);
+      });
 
     // Find the end action
     it = simple_plan.equal_range(time + duration);
-    auto end_action = std::find_if(it.first, it.second, [&](std::pair<int, ActionStamped> a) {
-      return (a.second.expression == action.expression) && (a.second.type == ActionType::END);
-    });
+    auto end_action = std::find_if(
+      it.first, it.second,
+      [&](std::pair<int, ActionStamped> a) {
+        return (a.second.expression == action.expression) && (a.second.type == ActionType::END);
+      });
 
     // Compute the overall actions
     int prev = time;
@@ -380,8 +396,10 @@
   return simple_plan;
 }
 
-std::map<int, StateVec> STNBTBuilder::get_states(
-  const std::set<int> & happenings, const std::multimap<int, ActionStamped> & plan) const
+std::map<int, StateVec>
+STNBTBuilder::get_states(
+  const std::set<int> & happenings,
+  const std::multimap<int, ActionStamped> & plan) const
 {
   std::map<int, StateVec> states;
 
@@ -405,7 +423,8 @@
   return states;
 }
 
-plansys2_msgs::msg::Tree STNBTBuilder::from_state(
+plansys2_msgs::msg::Tree
+STNBTBuilder::from_state(
   const std::vector<plansys2::Predicate> & preds,
   const std::vector<plansys2::Function> & funcs) const
 {
@@ -433,22 +452,18 @@
   return tree;
 }
 
-<<<<<<< HEAD
-std::vector<GraphNode::Ptr> STNBTBuilder::get_nodes(
-  const ActionStamped & action, const Graph::Ptr & graph) const
-=======
 std::vector<GraphNode::Ptr>
 STNBTBuilder::get_nodes(
   const ActionStamped & action,
   const Graph::Ptr graph) const
->>>>>>> 0f653673
 {
   std::vector<GraphNode::Ptr> ret;
 
   if (action.type == ActionType::INIT) {
-    auto it = std::find_if(graph->nodes.begin(), graph->nodes.end(), [&](GraphNode::Ptr node) {
-      return node->action.type == ActionType::INIT;
-    });
+    auto it = std::find_if(
+      graph->nodes.begin(), graph->nodes.end(), [&](GraphNode::Ptr node) {
+        return node->action.type == ActionType::INIT;
+      });
     if (it != graph->nodes.end()) {
       ret.push_back(*it);
     } else {
@@ -476,9 +491,10 @@
     std::bind(&STNBTBuilder::is_match, this, std::placeholders::_1, action));
 
   if (action.type == ActionType::START || action.type == ActionType::OVERALL) {
-    auto it = std::find_if(matches.begin(), matches.end(), [&](GraphNode::Ptr node) {
-      return node->action.type == ActionType::START;
-    });
+    auto it = std::find_if(
+      matches.begin(), matches.end(), [&](GraphNode::Ptr node) {
+        return node->action.type == ActionType::START;
+      });
     if (it != matches.end()) {
       ret.push_back(*it);
     } else {
@@ -487,9 +503,10 @@
   }
 
   if (action.type == ActionType::END || action.type == ActionType::OVERALL) {
-    auto it = std::find_if(matches.begin(), matches.end(), [&](GraphNode::Ptr node) {
-      return node->action.type == ActionType::END;
-    });
+    auto it = std::find_if(
+      matches.begin(), matches.end(), [&](GraphNode::Ptr node) {
+        return node->action.type == ActionType::END;
+      });
     if (it != matches.end()) {
       ret.push_back(*it);
     } else {
@@ -504,16 +521,22 @@
   return ret;
 }
 
-bool STNBTBuilder::is_match(const GraphNode::Ptr node, const ActionStamped & action) const
+bool
+STNBTBuilder::is_match(
+  const GraphNode::Ptr node,
+  const ActionStamped & action) const
 {
   auto t_1 = to_int_time(node->action.time, action_time_precision_ + 1);
   auto t_2 = to_int_time(action.time, action_time_precision_ + 1);
   return (t_1 == t_2) && (node->action.expression == action.expression);
 }
 
-std::vector<std::pair<int, ActionStamped>> STNBTBuilder::get_parents(
-  const std::pair<int, ActionStamped> & action, const std::multimap<int, ActionStamped> & plan,
-  const std::set<int> & happenings, const std::map<int, StateVec> & states) const
+std::vector<std::pair<int, ActionStamped>>
+STNBTBuilder::get_parents(
+  const std::pair<int, ActionStamped> & action,
+  const std::multimap<int, ActionStamped> & plan,
+  const std::set<int> & happenings,
+  const std::map<int, StateVec> & states) const
 {
   auto parents = get_satisfy(action, plan, happenings, states);
   auto threats = get_threat(action, plan, happenings, states);
@@ -522,9 +545,12 @@
   return parents;
 }
 
-std::vector<std::pair<int, ActionStamped>> STNBTBuilder::get_satisfy(
-  const std::pair<int, ActionStamped> & action, const std::multimap<int, ActionStamped> & plan,
-  const std::set<int> & happenings, const std::map<int, StateVec> & states) const
+std::vector<std::pair<int, ActionStamped>>
+STNBTBuilder::get_satisfy(
+  const std::pair<int, ActionStamped> & action,
+  const std::multimap<int, ActionStamped> & plan,
+  const std::set<int> & happenings,
+  const std::map<int, StateVec> & states) const
 {
   std::vector<std::pair<int, ActionStamped>> ret;
 
@@ -589,9 +615,12 @@
   return ret;
 }
 
-std::vector<std::pair<int, ActionStamped>> STNBTBuilder::get_threat(
-  const std::pair<int, ActionStamped> & action, const std::multimap<int, ActionStamped> & plan,
-  const std::set<int> & happenings, const std::map<int, StateVec> & states) const
+std::vector<std::pair<int, ActionStamped>>
+STNBTBuilder::get_threat(
+  const std::pair<int, ActionStamped> & action,
+  const std::multimap<int, ActionStamped> & plan,
+  const std::set<int> & happenings,
+  const std::map<int, StateVec> & states) const
 {
   std::vector<std::pair<int, ActionStamped>> ret;
 
@@ -650,9 +679,9 @@
         apply(E_a, X_hat.predicates, X_hat.functions);
 
         // Check if the input action threatens action k
-        if (
-          action.second.type != ActionType::OVERALL &&
-          !check(R_k, X_hat.predicates, X_hat.functions)) {
+        if (action.second.type != ActionType::OVERALL &&
+          !check(R_k, X_hat.predicates, X_hat.functions))
+        {
           if (t_2 != t_in) {
             ret.push_back(*iter);
           } else {
@@ -667,9 +696,9 @@
         apply(E_k, X_bar.predicates, X_bar.functions);
 
         // Check if action k threatens the input action
-        if (
-          iter->second.type != ActionType::OVERALL &&
-          !check(R_a, X_bar.predicates, X_bar.functions)) {
+        if (iter->second.type != ActionType::OVERALL &&
+          !check(R_a, X_bar.predicates, X_bar.functions))
+        {
           if (t_2 != t_in) {
             ret.push_back(*iter);
           } else {
@@ -681,7 +710,9 @@
         }
 
         // Check if the input action and action k modify the same effect
-        if (action.second.type != ActionType::OVERALL && iter->second.type != ActionType::OVERALL) {
+        if (action.second.type != ActionType::OVERALL &&
+          iter->second.type != ActionType::OVERALL)
+        {
           auto DX_hat = get_diff(X_1_k, X_hat);
           auto DX_bar = get_diff(X_1_a, X_bar);
           auto intersection = get_intersection(DX_hat, DX_bar);
@@ -703,9 +734,12 @@
   return ret;
 }
 
-bool STNBTBuilder::can_apply(
-  const std::pair<int, ActionStamped> & action, const std::multimap<int, ActionStamped> & plan,
-  const int & time, StateVec & state) const
+bool
+STNBTBuilder::can_apply(
+  const std::pair<int, ActionStamped> & action,
+  const std::multimap<int, ActionStamped> & plan,
+  const int & time,
+  StateVec & state) const
 {
   auto X = state;
   auto R = get_conditions(action.second);
@@ -743,7 +777,10 @@
   return false;
 }
 
-StateVec STNBTBuilder::get_diff(const StateVec & X_1, const StateVec & X_2) const
+StateVec
+STNBTBuilder::get_diff(
+  const StateVec & X_1,
+  const StateVec & X_2) const
 {
   StateVec ret;
 
@@ -751,7 +788,9 @@
   for (const auto & p_1 : X_1.predicates) {
     auto it = std::find_if(
       X_2.predicates.begin(), X_2.predicates.end(),
-      [&](plansys2::Predicate p_2) { return parser::pddl::checkNodeEquality(p_1, p_2); });
+      [&](plansys2::Predicate p_2) {
+        return parser::pddl::checkNodeEquality(p_1, p_2);
+      });
     if (it == X_2.predicates.end()) {
       ret.predicates.push_back(p_1);
     }
@@ -761,7 +800,9 @@
   for (const auto & p_2 : X_2.predicates) {
     auto it = std::find_if(
       X_1.predicates.begin(), X_1.predicates.end(),
-      [&](plansys2::Predicate p_1) { return parser::pddl::checkNodeEquality(p_1, p_2); });
+      [&](plansys2::Predicate p_1) {
+        return parser::pddl::checkNodeEquality(p_1, p_2);
+      });
     if (it == X_1.predicates.end()) {
       ret.predicates.push_back(p_2);
     }
@@ -769,13 +810,15 @@
 
   // Look for function changes
   for (const auto & f_1 : X_1.functions) {
-    auto it = std::find_if(X_2.functions.begin(), X_2.functions.end(), [&](plansys2::Function f_2) {
-      return parser::pddl::checkNodeEquality(f_1, f_2);
-    });
+    auto it = std::find_if(
+      X_2.functions.begin(), X_2.functions.end(),
+      [&](plansys2::Function f_2) {
+        return parser::pddl::checkNodeEquality(f_1, f_2);
+      });
     if (it != X_2.functions.end()) {
-      if (
-        std::abs(f_1.value - it->value) >
-        1e-5 * std::max(std::abs(f_1.value), std::abs(it->value))) {
+      if (std::abs(f_1.value - it->value) >
+        1e-5 * std::max(std::abs(f_1.value), std::abs(it->value)))
+      {
         ret.functions.push_back(f_1);
       }
     }
@@ -784,7 +827,10 @@
   return ret;
 }
 
-StateVec STNBTBuilder::get_intersection(const StateVec & X_1, const StateVec & X_2) const
+StateVec
+STNBTBuilder::get_intersection(
+  const StateVec & X_1,
+  const StateVec & X_2) const
 {
   StateVec ret;
 
@@ -792,7 +838,9 @@
   for (const auto & p_1 : X_1.predicates) {
     auto it = std::find_if(
       X_2.predicates.begin(), X_2.predicates.end(),
-      [&](plansys2::Predicate p_2) { return parser::pddl::checkNodeEquality(p_1, p_2); });
+      [&](plansys2::Predicate p_2) {
+        return parser::pddl::checkNodeEquality(p_1, p_2);
+      });
     if (it != X_2.predicates.end()) {
       ret.predicates.push_back(p_1);
     }
@@ -800,9 +848,11 @@
 
   // Look for functions in X_1 that are also in X_2
   for (const auto & f_1 : X_1.functions) {
-    auto it = std::find_if(X_2.functions.begin(), X_2.functions.end(), [&](plansys2::Function f_2) {
-      return parser::pddl::checkNodeEquality(f_1, f_2);
-    });
+    auto it = std::find_if(
+      X_2.functions.begin(), X_2.functions.end(),
+      [&](plansys2::Function f_2) {
+        return parser::pddl::checkNodeEquality(f_1, f_2);
+      });
     if (it != X_2.functions.end()) {
       ret.functions.push_back(f_1);
     }
@@ -811,7 +861,8 @@
   return ret;
 }
 
-plansys2_msgs::msg::Tree STNBTBuilder::get_conditions(const ActionStamped & action) const
+plansys2_msgs::msg::Tree
+STNBTBuilder::get_conditions(const ActionStamped & action) const
 {
   if (action.type == ActionType::START || action.type == ActionType::GOAL) {
     return action.action->at_start_requirements;
@@ -824,7 +875,8 @@
   return plansys2_msgs::msg::Tree();
 }
 
-plansys2_msgs::msg::Tree STNBTBuilder::get_effects(const ActionStamped & action) const
+plansys2_msgs::msg::Tree
+STNBTBuilder::get_effects(const ActionStamped & action) const
 {
   if (action.type == ActionType::START) {
     return action.action->at_start_effects;
@@ -835,7 +887,8 @@
   return plansys2_msgs::msg::Tree();
 }
 
-void STNBTBuilder::prune_paths(GraphNode::Ptr current, GraphNode::Ptr previous) const
+void
+STNBTBuilder::prune_paths(GraphNode::Ptr current, GraphNode::Ptr previous) const
 {
   // Traverse the graph from the previous node to the root
   for (auto & in : previous->input_arcs) {
@@ -878,7 +931,8 @@
   }
 }
 
-bool STNBTBuilder::check_paths(GraphNode::Ptr current, GraphNode::Ptr previous) const
+bool
+STNBTBuilder::check_paths(GraphNode::Ptr current, GraphNode::Ptr previous) const
 {
   // Traverse the graph from the current node to the root
   for (auto & in : current->input_arcs) {
@@ -895,8 +949,11 @@
   return false;
 }
 
-std::string STNBTBuilder::get_flow(
-  const GraphNode::Ptr node, const GraphNode::Ptr parent, std::set<GraphNode::Ptr> & used,
+std::string
+STNBTBuilder::get_flow(
+  const GraphNode::Ptr node,
+  const GraphNode::Ptr parent,
+  std::set<GraphNode::Ptr> & used,
   const int & level) const
 {
   int l = level;
@@ -930,8 +987,9 @@
 
   int n = 0;
   if (node->output_arcs.size() > 1) {
-    flow = flow + t(l + 1) + "<Parallel success_threshold=\"" +
-           std::to_string(node->output_arcs.size()) + "\" failure_threshold=\"1\">\n";
+    flow = flow + t(l + 1) +
+      "<Parallel success_threshold=\"" + std::to_string(node->output_arcs.size()) +
+      "\" failure_threshold=\"1\">\n";
     n = 1;
   }
 
@@ -965,8 +1023,11 @@
   return flow;
 }
 
-std::string STNBTBuilder::start_execution_block(
-  const GraphNode::Ptr node, const GraphNode::Ptr parent, const int & l) const
+std::string
+STNBTBuilder::start_execution_block(
+  const GraphNode::Ptr node,
+  const GraphNode::Ptr parent,
+  const int & l) const
 {
   std::string ret;
   std::string ret_aux = bt_start_action_;
@@ -977,7 +1038,7 @@
     const auto & prev_node = std::get<0>(prev);
     if (prev_node != parent) {
       wait_actions = wait_actions + t(1) + "<WaitAction action=\"" +
-                     to_action_id(prev_node->action, action_time_precision_) + "\"/>";
+        to_action_id(prev_node->action, action_time_precision_) + "\"/>";
     }
 
     if (prev != *node->input_arcs.rbegin()) {
@@ -998,8 +1059,11 @@
   return ret;
 }
 
-std::string STNBTBuilder::end_execution_block(
-  const GraphNode::Ptr node, const GraphNode::Ptr parent, const int & l) const
+std::string
+STNBTBuilder::end_execution_block(
+  const GraphNode::Ptr node,
+  const GraphNode::Ptr parent,
+  const int & l) const
 {
   std::string ret;
   std::string ret_aux = bt_end_action_;
@@ -1010,7 +1074,7 @@
     const auto & prev_node = std::get<0>(prev);
     if (prev_node != parent) {
       check_actions = check_actions + t(1) + "<CheckAction action=\"" +
-                      to_action_id(prev_node->action, action_time_precision_) + "\"/>";
+        to_action_id(prev_node->action, action_time_precision_) + "\"/>";
     }
 
     if (prev != *node->input_arcs.rbegin()) {
@@ -1031,19 +1095,24 @@
   return ret;
 }
 
-void STNBTBuilder::get_flow_dotgraph(GraphNode::Ptr node, std::set<std::string> & edges)
+void
+STNBTBuilder::get_flow_dotgraph(
+  GraphNode::Ptr node,
+  std::set<std::string> & edges)
 {
   for (const auto & arc : node->output_arcs) {
     auto child = std::get<0>(arc);
-    std::string edge =
-      std::to_string(node->node_num) + "->" + std::to_string(child->node_num) + ";\n";
+    std::string edge = std::to_string(node->node_num) + "->" + std::to_string(child->node_num) +
+      ";\n";
     edges.insert(edge);
     get_flow_dotgraph(child, edges);
   }
 }
 
-std::string STNBTBuilder::get_node_dotgraph(
-  GraphNode::Ptr node, std::shared_ptr<std::map<std::string, ActionExecutionInfo>> action_map)
+std::string
+STNBTBuilder::get_node_dotgraph(
+  GraphNode::Ptr node,
+  std::shared_ptr<std::map<std::string, ActionExecutionInfo>> action_map)
 {
   std::stringstream ss;
   ss << t(2) << node->node_num << " [label=\"";
@@ -1075,12 +1144,13 @@
   return ss.str();
 }
 
-ActionExecutor::Status STNBTBuilder::get_action_status(
+ActionExecutor::Status
+STNBTBuilder::get_action_status(
   ActionStamped action_stamped,
   std::shared_ptr<std::map<std::string, ActionExecutionInfo>> action_map)
 {
-  auto index = "(" + parser::pddl::nameActionsToString(action_stamped.action) +
-               "):" + std::to_string(static_cast<int>(action_stamped.time * 1000));
+  auto index = "(" + parser::pddl::nameActionsToString(action_stamped.action) + "):" +
+    std::to_string(static_cast<int>(action_stamped.time * 1000));
   if (action_map->find(index) != action_map->end()) {
     if ((*action_map)[index].action_executor) {
       return (*action_map)[index].action_executor->get_internal_status();
@@ -1092,7 +1162,10 @@
   }
 }
 
-std::string STNBTBuilder::add_dot_graph_legend(int level_counter, int node_counter)
+std::string
+STNBTBuilder::add_dot_graph_legend(
+  int level_counter,
+  int node_counter)
 {
   std::stringstream ss;
   int legend_counter = level_counter;
@@ -1115,21 +1188,17 @@
   ss << t(3);
   ss << "labeljust = l;\n";
   ss << t(3);
-  ss << legend_node_counter++
-     << " [label=\n\"Finished "
-        "action\n\",labeljust=c,style=filled,color=green4,fillcolor=seagreen2];"
-        "\n";
+  ss << legend_node_counter++ <<
+    " [label=\n\"Finished action\n\",labeljust=c,style=filled,color=green4,fillcolor=seagreen2];\n";
   ss << t(3);
-  ss << legend_node_counter++
-     << " [label=\n\"Failed "
-        "action\n\",labeljust=c,style=filled,color=red,fillcolor=pink];\n";
+  ss << legend_node_counter++ <<
+    " [label=\n\"Failed action\n\",labeljust=c,style=filled,color=red,fillcolor=pink];\n";
   ss << t(3);
-  ss << legend_node_counter++
-     << " [label=\n\"Current "
-        "action\n\",labeljust=c,style=filled,color=blue,fillcolor=skyblue];\n";
+  ss << legend_node_counter++ <<
+    " [label=\n\"Current action\n\",labeljust=c,style=filled,color=blue,fillcolor=skyblue];\n";
   ss << t(3);
-  ss << legend_node_counter++ << " [label=\n\"Future action\n\",labeljust=c,style=filled,"
-     << "color=yellow3,fillcolor=lightgoldenrod1];\n";
+  ss << legend_node_counter++ << " [label=\n\"Future action\n\",labeljust=c,style=filled," <<
+    "color=yellow3,fillcolor=lightgoldenrod1];\n";
   ss << t(2);
   ss << "}\n";
 
@@ -1148,22 +1217,14 @@
   return ss.str();
 }
 
-<<<<<<< HEAD
-void STNBTBuilder::print_graph(const plansys2::Graph::Ptr & graph) const
-=======
 void
 STNBTBuilder::print_graph(const plansys2::Graph::Ptr graph) const
->>>>>>> 0f653673
 {
   print_node(graph->nodes.front(), 0);
 }
 
-<<<<<<< HEAD
-void STNBTBuilder::print_node(const plansys2::GraphNode::Ptr & node, int level) const
-=======
 void
 STNBTBuilder::print_node(const plansys2::GraphNode::Ptr node, int level) const
->>>>>>> 0f653673
 {
   std::cerr << t(level) << "(" << node->node_num << ") ";
   if (node->action.type == ActionType::START) {
@@ -1190,8 +1251,11 @@
   }
 }
 
-void STNBTBuilder::replace(
-  std::string & str, const std::string & from, const std::string & to) const
+void
+STNBTBuilder::replace(
+  std::string & str,
+  const std::string & from,
+  const std::string & to) const
 {
   size_t start_pos = std::string::npos;
   while ((start_pos = str.find(from)) != std::string::npos) {
@@ -1199,17 +1263,21 @@
   }
 }
 
-bool STNBTBuilder::is_end(
-  const std::tuple<GraphNode::Ptr, double, double> & edge, const ActionStamped & action) const
+bool
+STNBTBuilder::is_end(
+  const std::tuple<GraphNode::Ptr, double, double> & edge,
+  const ActionStamped & action) const
 {
   const auto & node = std::get<0>(edge);
   auto t_1 = to_int_time(node->action.time, action_time_precision_ + 1);
   auto t_2 = to_int_time(action.time, action_time_precision_ + 1);
-  return action.type == ActionType::START && node->action.type == ActionType::END && (t_1 == t_2) &&
-         (node->action.expression == action.expression);
-}
-
-std::string STNBTBuilder::t(const int & level) const
+  return action.type == ActionType::START &&
+         node->action.type == ActionType::END &&
+         (t_1 == t_2) && (node->action.expression == action.expression);
+}
+
+std::string
+STNBTBuilder::t(const int & level) const
 {
   std::string ret;
   for (int i = 0; i < level; i++) {

// Copyright 2019 Intelligent Robotics Lab
//
// Licensed under the Apache License, Version 2.0 (the "License");
// you may not use this file except in compliance with the License.
// You may obtain a copy of the License at
//
//     http://www.apache.org/licenses/LICENSE-2.0
//
// Unless required by applicable law or agreed to in writing, software
// distributed under the License is distributed on an "AS IS" BASIS,
// WITHOUT WARRANTIES OR CONDITIONS OF ANY KIND, either express or implied.
// See the License for the specific language governing permissions and
// limitations under the License.

#include "plansys2_executor/ExecutorClient.hpp"

#include <optional>
#include <algorithm>
#include <string>
#include <vector>
#include <memory>

namespace plansys2
{

using namespace std::chrono_literals;
using namespace std::placeholders;

using ExecutePlan = plansys2_msgs::action::ExecutePlan;

ExecutorClient::ExecutorClient(rclcpp::Node::SharedPtr provided_node)
: node_(provided_node)
{
  createActionClient();
}

void
ExecutorClient::createActionClient()
{
  action_client_ = rclcpp_action::create_client<ExecutePlan>(node_, "execute_plan");

  if (!this->action_client_->wait_for_action_server(3s)) {
    RCLCPP_ERROR(node_->get_logger(), "Action server not available after waiting");
  }
}

bool
ExecutorClient::start_plan_execution()
{
  if (!executing_plan_) {
    createActionClient();
    auto success = on_new_goal_received();

    if (success) {
      executing_plan_ = true;
      return true;
    }
  } else {
    RCLCPP_INFO(node_->get_logger(), "Already executing a plan");
  }

  return false;
}

bool
ExecutorClient::execute_and_check_plan()
{
  if (rclcpp::ok() && !goal_result_available_) {
    rclcpp::spin_some(node_);

    if (!goal_result_available_) {
      return true;  // Plan not finished
    }
  }

  switch (result_.code) {
    case rclcpp_action::ResultCode::SUCCEEDED:
      RCLCPP_INFO(node_->get_logger(), "Plan Succeded");
      break;

    case rclcpp_action::ResultCode::ABORTED:
      RCLCPP_WARN(node_->get_logger(), "Plan Aborted");
      break;

    case rclcpp_action::ResultCode::CANCELED:
      RCLCPP_INFO(node_->get_logger(), "Plan Cancelled");
      break;

    default:
      throw std::logic_error("ExecutorClient::executePlan: invalid status value");
  }

  executing_plan_ = false;
  goal_result_available_ = false;

  return false;  // Plan finished
}


bool
ExecutorClient::on_new_goal_received()
{
  auto send_goal_options = rclcpp_action::Client<ExecutePlan>::SendGoalOptions();

  send_goal_options.feedback_callback =
    std::bind(&ExecutorClient::feedback_callback, this, _1, _2);

  send_goal_options.result_callback =
    std::bind(&ExecutorClient::result_callback, this, _1);

  auto future_goal_handle = action_client_->async_send_goal(goal_, send_goal_options);

  if (rclcpp::spin_until_future_complete(
      node_->get_node_base_interface(), future_goal_handle, 3s) !=
    rclcpp::FutureReturnCode::SUCCESS)
  {
    RCLCPP_ERROR(node_->get_logger(), "send_goal failed");
    return false;
  }

  goal_handle_ = future_goal_handle.get();
  if (!goal_handle_) {
    RCLCPP_ERROR(node_->get_logger(), "Goal was rejected by the action server");
    return false;
  }

  return true;
}

bool
ExecutorClient::should_cancel_goal()
{
  if (!executing_plan_) {
    return false;
  }

  rclcpp::spin_some(node_);
  auto status = goal_handle_->get_status();

  return status == action_msgs::msg::GoalStatus::STATUS_ACCEPTED ||
         status == action_msgs::msg::GoalStatus::STATUS_EXECUTING;
}

void
ExecutorClient::cancel_plan_execution()
{
  if (should_cancel_goal()) {
    auto future_cancel = action_client_->async_cancel_goal(goal_handle_);
    if (rclcpp::spin_until_future_complete(
        node_->get_node_base_interface(), future_cancel, 3s) !=
      rclcpp::FutureReturnCode::SUCCESS)
    {
      RCLCPP_ERROR(
        node_->get_logger(),
        "Failed to cancel action server for execute_plan");
    }
  }

  executing_plan_ = false;
  goal_result_available_ = false;
}

void
ExecutorClient::feedback_callback(
  GoalHandleExecutePlan::SharedPtr goal_handle,
  const std::shared_ptr<const ExecutePlan::Feedback> feedback)
{
  feedback_ = *feedback;
}

void
ExecutorClient::result_callback(const GoalHandleExecutePlan::WrappedResult & result)
{
<<<<<<< HEAD
  finished_ = true;
  feedback_ = empty_feedback_;
  result_ = *result.result;

  switch (result.code) {
    case rclcpp_action::ResultCode::SUCCEEDED:
      break;
    case rclcpp_action::ResultCode::ABORTED:
      RCLCPP_ERROR(node_->get_logger(), "Goal was aborted");
      return;
    case rclcpp_action::ResultCode::CANCELED:
      RCLCPP_ERROR(node_->get_logger(), "Goal was canceled");
      return;
    default:
      RCLCPP_ERROR(node_->get_logger(), "Unknown result code");
      return;
  }

  if (result.result->success) {
    RCLCPP_INFO(node_->get_logger(), "Result received: Success");
  } else {
    RCLCPP_INFO(
      node_->get_logger(), "Result received: Fail");
  }
=======
  goal_result_available_ = true;
  result_ = result;
  feedback_ = ExecutePlan::Feedback();
>>>>>>> e03883e9
}

std::optional<ExecutePlan::Result>
ExecutorClient::getResult()
{
  if (result_.result != nullptr) {
    return *result_.result;
  } else {
    return {};
  }
}

}  // namespace plansys2<|MERGE_RESOLUTION|>--- conflicted
+++ resolved
@@ -171,36 +171,9 @@
 void
 ExecutorClient::result_callback(const GoalHandleExecutePlan::WrappedResult & result)
 {
-<<<<<<< HEAD
-  finished_ = true;
-  feedback_ = empty_feedback_;
-  result_ = *result.result;
-
-  switch (result.code) {
-    case rclcpp_action::ResultCode::SUCCEEDED:
-      break;
-    case rclcpp_action::ResultCode::ABORTED:
-      RCLCPP_ERROR(node_->get_logger(), "Goal was aborted");
-      return;
-    case rclcpp_action::ResultCode::CANCELED:
-      RCLCPP_ERROR(node_->get_logger(), "Goal was canceled");
-      return;
-    default:
-      RCLCPP_ERROR(node_->get_logger(), "Unknown result code");
-      return;
-  }
-
-  if (result.result->success) {
-    RCLCPP_INFO(node_->get_logger(), "Result received: Success");
-  } else {
-    RCLCPP_INFO(
-      node_->get_logger(), "Result received: Fail");
-  }
-=======
   goal_result_available_ = true;
   result_ = result;
   feedback_ = ExecutePlan::Feedback();
->>>>>>> e03883e9
 }
 
 std::optional<ExecutePlan::Result>

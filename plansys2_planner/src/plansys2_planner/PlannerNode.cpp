--- conflicted
+++ resolved
@@ -86,9 +86,8 @@
       "POPF", "plansys2/POPFPlanSolver");
   }
 
-<<<<<<< HEAD
   RCLCPP_INFO(get_logger(), "[%s] Solver Timeout %d", get_name(), solver_timeout_);
-=======
+
   get_plan_service_ = create_service<plansys2_msgs::srv::GetPlan>(
     "planner/get_plan",
     std::bind(
@@ -103,7 +102,6 @@
       this, std::placeholders::_1, std::placeholders::_2,
       std::placeholders::_3));
 
->>>>>>> af31a77b
   RCLCPP_INFO(get_logger(), "[%s] Configured", get_name());
   return CallbackReturnT::SUCCESS;
 }
@@ -157,13 +155,8 @@
   const std::shared_ptr<plansys2_msgs::srv::GetPlan::Request> request,
   const std::shared_ptr<plansys2_msgs::srv::GetPlan::Response> response)
 {
-<<<<<<< HEAD
   auto plan = solvers_.begin()->second->getPlan(
     request->domain, request->problem, get_namespace(), solver_timeout_);
-=======
-  const auto plan = solvers_.begin()->second->getPlan(
-    request->domain, request->problem, get_namespace());
->>>>>>> af31a77b
 
   if (plan) {
     response->success = true;
